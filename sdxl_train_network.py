--- conflicted
+++ resolved
@@ -7,7 +7,14 @@
 
 init_ipex()
 
-from library import sdxl_model_util, sdxl_train_util, strategy_base, strategy_sd, strategy_sdxl, train_util
+from library import (
+    sdxl_model_util,
+    sdxl_train_util,
+    strategy_base,
+    strategy_sd,
+    strategy_sdxl,
+    train_util,
+)
 import train_network
 from library.utils import setup_logging
 
@@ -23,12 +30,13 @@
         self.vae_scale_factor = sdxl_model_util.VAE_SCALE_FACTOR
         self.is_sdxl = True
 
-<<<<<<< HEAD
-    def assert_extra_args(self, args, train_dataset_group: Union[train_util.DatasetGroup, train_util.MinimalDataset], val_dataset_group: Optional[train_util.DatasetGroup]):
+    def assert_extra_args(
+        self,
+        args,
+        train_dataset_group: Union[train_util.DatasetGroup, train_util.MinimalDataset],
+        val_dataset_group: Optional[train_util.DatasetGroup],
+    ):
         super().assert_extra_args(args, train_dataset_group, val_dataset_group)
-=======
-    def assert_extra_args(self, args, train_dataset_group):
->>>>>>> 52c8dec9
         sdxl_train_util.verify_sdxl_training_args(args)
 
         if args.cache_text_encoder_outputs:
@@ -53,28 +61,47 @@
             unet,
             logit_scale,
             ckpt_info,
-        ) = sdxl_train_util.load_target_model(args, accelerator, sdxl_model_util.MODEL_VERSION_SDXL_BASE_V1_0, weight_dtype)
+        ) = sdxl_train_util.load_target_model(
+            args,
+            accelerator,
+            sdxl_model_util.MODEL_VERSION_SDXL_BASE_V1_0,
+            weight_dtype,
+        )
 
         self.load_stable_diffusion_format = load_stable_diffusion_format
         self.logit_scale = logit_scale
         self.ckpt_info = ckpt_info
 
         # モデルに xformers とか memory efficient attention を組み込む
-        train_util.replace_unet_modules(unet, args.mem_eff_attn, args.xformers, args.sdpa)
-        if torch.__version__ >= "2.0.0":  # PyTorch 2.0.0 以上対応のxformersなら以下が使える
+        train_util.replace_unet_modules(
+            unet, args.mem_eff_attn, args.xformers, args.sdpa
+        )
+        if (
+            torch.__version__ >= "2.0.0"
+        ):  # PyTorch 2.0.0 以上対応のxformersなら以下が使える
             vae.set_use_memory_efficient_attention_xformers(args.xformers)
 
-        return sdxl_model_util.MODEL_VERSION_SDXL_BASE_V1_0, [text_encoder1, text_encoder2], vae, unet
+        return (
+            sdxl_model_util.MODEL_VERSION_SDXL_BASE_V1_0,
+            [text_encoder1, text_encoder2],
+            vae,
+            unet,
+        )
 
     def get_tokenize_strategy(self, args):
-        return strategy_sdxl.SdxlTokenizeStrategy(args.max_token_length, args.tokenizer_cache_dir)
+        return strategy_sdxl.SdxlTokenizeStrategy(
+            args.max_token_length, args.tokenizer_cache_dir
+        )
 
     def get_tokenizers(self, tokenize_strategy: strategy_sdxl.SdxlTokenizeStrategy):
         return [tokenize_strategy.tokenizer1, tokenize_strategy.tokenizer2]
 
     def get_latents_caching_strategy(self, args):
         latents_caching_strategy = strategy_sd.SdSdxlLatentsCachingStrategy(
-            False, args.cache_latents_to_disk, args.vae_batch_size, args.skip_cache_check
+            False,
+            args.cache_latents_to_disk,
+            args.vae_batch_size,
+            args.skip_cache_check,
         )
         return latents_caching_strategy
 
@@ -87,13 +114,23 @@
     def get_text_encoder_outputs_caching_strategy(self, args):
         if args.cache_text_encoder_outputs:
             return strategy_sdxl.SdxlTextEncoderOutputsCachingStrategy(
-                args.cache_text_encoder_outputs_to_disk, None, args.skip_cache_check, is_weighted=args.weighted_captions
+                args.cache_text_encoder_outputs_to_disk,
+                None,
+                args.skip_cache_check,
+                is_weighted=args.weighted_captions,
             )
         else:
             return None
 
     def cache_text_encoder_outputs_if_needed(
-        self, args, accelerator: Accelerator, unet, vae, text_encoders, dataset: train_util.DatasetGroup, weight_dtype
+        self,
+        args,
+        accelerator: Accelerator,
+        unet,
+        vae,
+        text_encoders,
+        dataset: train_util.DatasetGroup,
+        weight_dtype,
     ):
         if args.cache_text_encoder_outputs:
             if not args.lowram:
@@ -109,10 +146,15 @@
             text_encoders[0].to(accelerator.device, dtype=weight_dtype)
             text_encoders[1].to(accelerator.device, dtype=weight_dtype)
             with accelerator.autocast():
-                dataset.new_cache_text_encoder_outputs(text_encoders + [accelerator.unwrap_model(text_encoders[-1])], accelerator)
+                dataset.new_cache_text_encoder_outputs(
+                    text_encoders + [accelerator.unwrap_model(text_encoders[-1])],
+                    accelerator,
+                )
             accelerator.wait_for_everyone()
 
-            text_encoders[0].to("cpu", dtype=torch.float32)  # Text Encoder doesn't work with fp16 on CPU
+            text_encoders[0].to(
+                "cpu", dtype=torch.float32
+            )  # Text Encoder doesn't work with fp16 on CPU
             text_encoders[1].to("cpu", dtype=torch.float32)
             clean_memory_on_device(accelerator.device)
 
@@ -125,8 +167,13 @@
             text_encoders[0].to(accelerator.device, dtype=weight_dtype)
             text_encoders[1].to(accelerator.device, dtype=weight_dtype)
 
-    def get_text_cond(self, args, accelerator, batch, tokenizers, text_encoders, weight_dtype):
-        if "text_encoder_outputs1_list" not in batch or batch["text_encoder_outputs1_list"] is None:
+    def get_text_cond(
+        self, args, accelerator, batch, tokenizers, text_encoders, weight_dtype
+    ):
+        if (
+            "text_encoder_outputs1_list" not in batch
+            or batch["text_encoder_outputs1_list"] is None
+        ):
             input_ids1 = batch["input_ids"]
             input_ids2 = batch["input_ids2"]
             with torch.enable_grad():
@@ -144,21 +191,33 @@
                 # else:
                 input_ids1 = input_ids1.to(accelerator.device)
                 input_ids2 = input_ids2.to(accelerator.device)
-                encoder_hidden_states1, encoder_hidden_states2, pool2 = train_util.get_hidden_states_sdxl(
-                    args.max_token_length,
-                    input_ids1,
-                    input_ids2,
-                    tokenizers[0],
-                    tokenizers[1],
-                    text_encoders[0],
-                    text_encoders[1],
-                    None if not args.full_fp16 else weight_dtype,
-                    accelerator=accelerator,
+                encoder_hidden_states1, encoder_hidden_states2, pool2 = (
+                    train_util.get_hidden_states_sdxl(
+                        args.max_token_length,
+                        input_ids1,
+                        input_ids2,
+                        tokenizers[0],
+                        tokenizers[1],
+                        text_encoders[0],
+                        text_encoders[1],
+                        None if not args.full_fp16 else weight_dtype,
+                        accelerator=accelerator,
+                    )
                 )
         else:
-            encoder_hidden_states1 = batch["text_encoder_outputs1_list"].to(accelerator.device).to(weight_dtype)
-            encoder_hidden_states2 = batch["text_encoder_outputs2_list"].to(accelerator.device).to(weight_dtype)
-            pool2 = batch["text_encoder_pool2_list"].to(accelerator.device).to(weight_dtype)
+            encoder_hidden_states1 = (
+                batch["text_encoder_outputs1_list"]
+                .to(accelerator.device)
+                .to(weight_dtype)
+            )
+            encoder_hidden_states2 = (
+                batch["text_encoder_outputs2_list"]
+                .to(accelerator.device)
+                .to(weight_dtype)
+            )
+            pool2 = (
+                batch["text_encoder_pool2_list"].to(accelerator.device).to(weight_dtype)
+            )
 
             # # verify that the text encoder outputs are correct
             # ehs1, ehs2, p2 = train_util.get_hidden_states_sdxl(
@@ -191,18 +250,24 @@
         weight_dtype,
         indices: Optional[List[int]] = None,
     ):
-        noisy_latents = noisy_latents.to(weight_dtype)  # TODO check why noisy_latents is not weight_dtype
+        noisy_latents = noisy_latents.to(
+            weight_dtype
+        )  # TODO check why noisy_latents is not weight_dtype
 
         # get size embeddings
         orig_size = batch["original_sizes_hw"]
         crop_size = batch["crop_top_lefts"]
         target_size = batch["target_sizes_hw"]
-        embs = sdxl_train_util.get_size_embeddings(orig_size, crop_size, target_size, accelerator.device).to(weight_dtype)
+        embs = sdxl_train_util.get_size_embeddings(
+            orig_size, crop_size, target_size, accelerator.device
+        ).to(weight_dtype)
 
         # concat embeddings
         encoder_hidden_states1, encoder_hidden_states2, pool2 = text_conds
         vector_embedding = torch.cat([pool2, embs], dim=1).to(weight_dtype)
-        text_embedding = torch.cat([encoder_hidden_states1, encoder_hidden_states2], dim=2).to(weight_dtype)
+        text_embedding = torch.cat(
+            [encoder_hidden_states1, encoder_hidden_states2], dim=2
+        ).to(weight_dtype)
 
         if indices is not None and len(indices) > 0:
             noisy_latents = noisy_latents[indices]
@@ -213,8 +278,29 @@
         noise_pred = unet(noisy_latents, timesteps, text_embedding, vector_embedding)
         return noise_pred
 
-    def sample_images(self, accelerator, args, epoch, global_step, device, vae, tokenizer, text_encoder, unet):
-        sdxl_train_util.sample_images(accelerator, args, epoch, global_step, device, vae, tokenizer, text_encoder, unet)
+    def sample_images(
+        self,
+        accelerator,
+        args,
+        epoch,
+        global_step,
+        device,
+        vae,
+        tokenizer,
+        text_encoder,
+        unet,
+    ):
+        sdxl_train_util.sample_images(
+            accelerator,
+            args,
+            epoch,
+            global_step,
+            device,
+            vae,
+            tokenizer,
+            text_encoder,
+            unet,
+        )
 
 
 def setup_parser() -> argparse.ArgumentParser:
