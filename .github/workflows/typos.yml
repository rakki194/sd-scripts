---
name: Typos

on: 
  push:
    branches:
      - main
      - dev
  pull_request:
    types:
      - opened
      - synchronize
      - reopened

jobs:
  build:
    runs-on: ubuntu-latest

    steps:
      - uses: actions/checkout@v4
        with:
          # https://woodruffw.github.io/zizmor/audits/#artipacked
          persist-credentials: false

      - name: typos-action
<<<<<<< HEAD
        uses: crate-ci/typos@v1.26.0
=======
        uses: crate-ci/typos@v1.28.1
>>>>>>> 894037f2
<|MERGE_RESOLUTION|>--- conflicted
+++ resolved
@@ -23,8 +23,4 @@
           persist-credentials: false
 
       - name: typos-action
-<<<<<<< HEAD
-        uses: crate-ci/typos@v1.26.0
-=======
-        uses: crate-ci/typos@v1.28.1
->>>>>>> 894037f2
+        uses: crate-ci/typos@v1.28.1