# common functions for training

import argparse
import ast
import asyncio
from concurrent.futures import Future, ThreadPoolExecutor
import datetime
import importlib
import json
import logging
import pathlib
import re
import shutil
import time
import typing
from typing import (
    Any,
    Callable,
    Dict,
    List,
    NamedTuple,
    Optional,
    Sequence,
    Tuple,
    Union
)
from accelerate import Accelerator, InitProcessGroupKwargs, DistributedDataParallelKwargs, PartialState
import glob
import math
import os
import random
import hashlib
import subprocess
from io import BytesIO
import toml

# from concurrent.futures import ThreadPoolExecutor, as_completed

from tqdm import tqdm
from packaging.version import Version

import torch
from library.device_utils import init_ipex, clean_memory_on_device
from library.strategy_base import LatentsCachingStrategy, TokenizeStrategy, TextEncoderOutputsCachingStrategy, TextEncodingStrategy

init_ipex()

from torch.nn.parallel import DistributedDataParallel as DDP
from torch.optim import Optimizer
from torchvision import transforms
from transformers import CLIPTokenizer, CLIPTextModel, CLIPTextModelWithProjection
import transformers
from diffusers.optimization import (
    SchedulerType as DiffusersSchedulerType,
    TYPE_TO_SCHEDULER_FUNCTION as DIFFUSERS_TYPE_TO_SCHEDULER_FUNCTION,
)
from transformers.optimization import SchedulerType, TYPE_TO_SCHEDULER_FUNCTION
from diffusers import (
    StableDiffusionPipeline,
    DDPMScheduler,
    EulerAncestralDiscreteScheduler,
    DPMSolverMultistepScheduler,
    DPMSolverSinglestepScheduler,
    LMSDiscreteScheduler,
    PNDMScheduler,
    DDIMScheduler,
    EulerDiscreteScheduler,
    HeunDiscreteScheduler,
    KDPM2DiscreteScheduler,
    KDPM2AncestralDiscreteScheduler,
    AutoencoderKL,
)
from library import custom_train_functions, sd3_utils
from library.original_unet import UNet2DConditionModel
from huggingface_hub import hf_hub_download
import numpy as np
from PIL import Image
import imagesize
import cv2
import safetensors.torch
from library.lpw_stable_diffusion import StableDiffusionLongPromptWeightingPipeline
from library.sdxl_lpw_stable_diffusion import SdxlStableDiffusionLongPromptWeightingPipeline
import library.model_util as model_util
import library.huggingface_util as huggingface_util
import library.sai_model_spec as sai_model_spec
import library.deepspeed_utils as deepspeed_utils
from library.utils import setup_logging, pil_resize

setup_logging()
import logging

logger = logging.getLogger(__name__)
# from library.attention_processors import FlashAttnProcessor
# from library.hypernetwork import replace_attentions_for_hypernetwork
from library.original_unet import UNet2DConditionModel

HIGH_VRAM = False

# checkpointファイル名
EPOCH_STATE_NAME = "{}-{:06d}-state"
EPOCH_FILE_NAME = "{}-{:06d}"
EPOCH_DIFFUSERS_DIR_NAME = "{}-{:06d}"
LAST_STATE_NAME = "{}-state"
DEFAULT_EPOCH_NAME = "epoch"
DEFAULT_LAST_OUTPUT_NAME = "last"

DEFAULT_STEP_NAME = "at"
STEP_STATE_NAME = "{}-step{:08d}-state"
STEP_FILE_NAME = "{}-step{:08d}"
STEP_DIFFUSERS_DIR_NAME = "{}-step{:08d}"

# region dataset

IMAGE_EXTENSIONS = [".png", ".jpg", ".jpeg", ".webp", ".bmp", ".PNG", ".JPG", ".JPEG", ".WEBP", ".BMP"]

try:
    import pillow_avif

    IMAGE_EXTENSIONS.extend([".avif", ".AVIF"])
except:
    pass

# JPEG-XL on Linux
try:
    from jxlpy import JXLImagePlugin

    IMAGE_EXTENSIONS.extend([".jxl", ".JXL"])
except:
    pass

# JPEG-XL on Windows
try:
    import pillow_jxl

    IMAGE_EXTENSIONS.extend([".jxl", ".JXL"])
except:
    pass

IMAGE_TRANSFORMS = transforms.Compose(
    [
        transforms.ToTensor(),
        transforms.Normalize([0.5], [0.5]),
    ]
)

TEXT_ENCODER_OUTPUTS_CACHE_SUFFIX = "_te_outputs.npz"
TEXT_ENCODER_OUTPUTS_CACHE_SUFFIX_SD3 = "_sd3_te.npz"
<<<<<<< HEAD
=======

def split_train_val(
    paths: List[str], 
    sizes: List[Optional[Tuple[int, int]]],
    is_training_dataset: bool, 
    validation_split: float, 
    validation_seed: int | None
) -> Tuple[List[str], List[Optional[Tuple[int, int]]]]:
    """
    Split the dataset into train and validation

    Shuffle the dataset based on the validation_seed or the current random seed.
    For example if the split of 0.2 of 100 images.
    [0:80] = 80 training images
    [80:] = 20 validation images
    """
    dataset = list(zip(paths, sizes))
    if validation_seed is not None:
        logging.info(f"Using validation seed: {validation_seed}")
        prevstate = random.getstate()
        random.seed(validation_seed)
        random.shuffle(dataset)
        random.setstate(prevstate)
    else:
        random.shuffle(dataset)

    paths, sizes = zip(*dataset)
    paths = list(paths)
    sizes = list(sizes)
    # Split the dataset between training and validation
    if is_training_dataset:
        # Training dataset we split to the first part
        split = math.ceil(len(paths) * (1 - validation_split))
        return paths[0:split], sizes[0:split]
    else:
        # Validation dataset we split to the second part
        split = len(paths) - round(len(paths) * validation_split)
        return paths[split:], sizes[split:]
>>>>>>> 894037f2


class ImageInfo:
    def __init__(self, image_key: str, num_repeats: int, caption: str, is_reg: bool, absolute_path: str) -> None:
        self.image_key: str = image_key
        self.num_repeats: int = num_repeats
        self.caption: str = caption
        self.is_reg: bool = is_reg
        self.absolute_path: str = absolute_path
        self.image_size: Tuple[int, int] = None
        self.resized_size: Tuple[int, int] = None
        self.bucket_reso: Tuple[int, int] = None
        self.latents: Optional[torch.Tensor] = None
        self.latents_flipped: Optional[torch.Tensor] = None
        self.latents_npz: Optional[str] = None  # set in cache_latents
        self.latents_original_size: Optional[Tuple[int, int]] = None  # original image size, not latents size
        self.latents_crop_ltrb: Optional[Tuple[int, int]] = (
            None  # crop left top right bottom in original pixel size, not latents size
        )
        self.cond_img_path: Optional[str] = None
        self.image: Optional[Image.Image] = None  # optional, original PIL Image
        self.text_encoder_outputs_npz: Optional[str] = None  # set in cache_text_encoder_outputs

        # new
        self.text_encoder_outputs: Optional[List[torch.Tensor]] = None
        # old
        self.text_encoder_outputs1: Optional[torch.Tensor] = None
        self.text_encoder_outputs2: Optional[torch.Tensor] = None
        self.text_encoder_pool2: Optional[torch.Tensor] = None

        self.alpha_mask: Optional[torch.Tensor] = None  # alpha mask can be flipped in runtime


class BucketManager:
    def __init__(self, no_upscale, max_reso, min_size, max_size, reso_steps) -> None:
        if max_size is not None:
            if max_reso is not None:
                assert max_size >= max_reso[0], "the max_size should be larger than the width of max_reso"
                assert max_size >= max_reso[1], "the max_size should be larger than the height of max_reso"
            if min_size is not None:
                assert max_size >= min_size, "the max_size should be larger than the min_size"

        self.no_upscale = no_upscale
        if max_reso is None:
            self.max_reso = None
            self.max_area = None
        else:
            self.max_reso = max_reso
            self.max_area = max_reso[0] * max_reso[1]
        self.min_size = min_size
        self.max_size = max_size
        self.reso_steps = reso_steps

        self.resos = []
        self.reso_to_id = {}
        self.buckets = []  # 前処理時は (image_key, image, original size, crop left/top)、学習時は image_key

    def add_image(self, reso, image_or_info):
        bucket_id = self.reso_to_id[reso]
        self.buckets[bucket_id].append(image_or_info)

    def shuffle(self):
        for bucket in self.buckets:
            random.shuffle(bucket)

    def sort(self):
        # 解像度順にソートする（表示時、メタデータ格納時の見栄えをよくするためだけ）。bucketsも入れ替えてreso_to_idも振り直す
        sorted_resos = self.resos.copy()
        sorted_resos.sort()

        sorted_buckets = []
        sorted_reso_to_id = {}
        for i, reso in enumerate(sorted_resos):
            bucket_id = self.reso_to_id[reso]
            sorted_buckets.append(self.buckets[bucket_id])
            sorted_reso_to_id[reso] = i

        self.resos = sorted_resos
        self.buckets = sorted_buckets
        self.reso_to_id = sorted_reso_to_id

    def make_buckets(self):
        resos = model_util.make_bucket_resolutions(self.max_reso, self.min_size, self.max_size, self.reso_steps)
        self.set_predefined_resos(resos)

    def set_predefined_resos(self, resos):
        # 規定サイズから選ぶ場合の解像度、aspect ratioの情報を格納しておく
        self.predefined_resos = resos.copy()
        self.predefined_resos_set = set(resos)
        self.predefined_aspect_ratios = np.array([w / h for w, h in resos])

    def add_if_new_reso(self, reso):
        if reso not in self.reso_to_id:
            bucket_id = len(self.resos)
            self.reso_to_id[reso] = bucket_id
            self.resos.append(reso)
            self.buckets.append([])
            # logger.info(reso, bucket_id, len(self.buckets))

    def round_to_steps(self, x):
        x = int(x + 0.5)
        return x - x % self.reso_steps

    def select_bucket(self, image_width, image_height):
        aspect_ratio = image_width / image_height
        if not self.no_upscale:
            # 拡大および縮小を行う
            # 同じaspect ratioがあるかもしれないので（fine tuningで、no_upscale=Trueで前処理した場合）、解像度が同じものを優先する
            reso = (image_width, image_height)
            if reso in self.predefined_resos_set:
                pass
            else:
                ar_errors = np.log(self.predefined_aspect_ratios) - np.log(aspect_ratio)
                predefined_bucket_id = np.abs(ar_errors).argmin()  # 当該解像度以外でaspect ratio errorが最も少ないもの
                reso = self.predefined_resos[predefined_bucket_id]

            ar_reso = reso[0] / reso[1]
            if aspect_ratio > ar_reso:  # 横が長い→縦を合わせる
                scale = reso[1] / image_height
            else:
                scale = reso[0] / image_width

            resized_size = (int(image_width * scale + 0.5), int(image_height * scale + 0.5))
            # logger.info(f"use predef, {image_width}, {image_height}, {reso}, {resized_size}")
        else:
            # 縮小のみを行う
            if image_width * image_height > self.max_area:
                # 画像が大きすぎるのでアスペクト比を保ったまま縮小することを前提にbucketを決める
                resized_width = math.sqrt(self.max_area * aspect_ratio)
                resized_height = self.max_area / resized_width
                assert abs(resized_width / resized_height - aspect_ratio) < 1e-2, "aspect is illegal"

                # リサイズ後の短辺または長辺をreso_steps単位にする：aspect ratioの差が少ないほうを選ぶ
                # 元のbucketingと同じロジック
                b_width_rounded = self.round_to_steps(resized_width)
                b_height_in_wr = self.round_to_steps(b_width_rounded / aspect_ratio)
                ar_width_rounded = b_width_rounded / b_height_in_wr

                b_height_rounded = self.round_to_steps(resized_height)
                b_width_in_hr = self.round_to_steps(b_height_rounded * aspect_ratio)
                ar_height_rounded = b_width_in_hr / b_height_rounded

                # logger.info(b_width_rounded, b_height_in_wr, ar_width_rounded)
                # logger.info(b_width_in_hr, b_height_rounded, ar_height_rounded)

                if abs(ar_width_rounded - aspect_ratio) < abs(ar_height_rounded - aspect_ratio):
                    resized_size = (b_width_rounded, int(b_width_rounded / aspect_ratio + 0.5))
                else:
                    resized_size = (int(b_height_rounded * aspect_ratio + 0.5), b_height_rounded)
                # logger.info(resized_size)
            else:
                resized_size = (image_width, image_height)  # リサイズは不要

            # 画像のサイズ未満をbucketのサイズとする（paddingせずにcroppingする）
            bucket_width = resized_size[0] - resized_size[0] % self.reso_steps
            bucket_height = resized_size[1] - resized_size[1] % self.reso_steps
            # logger.info(f"use arbitrary {image_width}, {image_height}, {resized_size}, {bucket_width}, {bucket_height}")

            reso = (bucket_width, bucket_height)

        self.add_if_new_reso(reso)

        ar_error = (reso[0] / reso[1]) - aspect_ratio
        return reso, resized_size, ar_error

    @staticmethod
    def get_crop_ltrb(bucket_reso: Tuple[int, int], image_size: Tuple[int, int]):
        # Stability AIの前処理に合わせてcrop left/topを計算する。crop rightはflipのaugmentationのために求める
        # Calculate crop left/top according to the preprocessing of Stability AI. Crop right is calculated for flip augmentation.

        bucket_ar = bucket_reso[0] / bucket_reso[1]
        image_ar = image_size[0] / image_size[1]
        if bucket_ar > image_ar:
            # bucketのほうが横長→縦を合わせる
            resized_width = bucket_reso[1] * image_ar
            resized_height = bucket_reso[1]
        else:
            resized_width = bucket_reso[0]
            resized_height = bucket_reso[0] / image_ar
        crop_left = (bucket_reso[0] - resized_width) // 2
        crop_top = (bucket_reso[1] - resized_height) // 2
        crop_right = crop_left + resized_width
        crop_bottom = crop_top + resized_height
        return crop_left, crop_top, crop_right, crop_bottom


class BucketBatchIndex(NamedTuple):
    bucket_index: int
    bucket_batch_size: int
    batch_index: int


class AugHelper:
    # albumentationsへの依存をなくしたがとりあえず同じinterfaceを持たせる

    def __init__(self):
        pass

    def color_aug(self, image: np.ndarray):
        # self.color_aug_method = albu.OneOf(
        #     [
        #         albu.HueSaturationValue(8, 0, 0, p=0.5),
        #         albu.RandomGamma((95, 105), p=0.5),
        #     ],
        #     p=0.33,
        # )
        hue_shift_limit = 8

        # remove dependency to albumentations
        if random.random() <= 0.33:
            if random.random() > 0.5:
                # hue shift
                hsv_img = cv2.cvtColor(image, cv2.COLOR_BGR2HSV)
                hue_shift = random.uniform(-hue_shift_limit, hue_shift_limit)
                if hue_shift < 0:
                    hue_shift = 180 + hue_shift
                hsv_img[:, :, 0] = (hsv_img[:, :, 0] + hue_shift) % 180
                image = cv2.cvtColor(hsv_img, cv2.COLOR_HSV2BGR)
            else:
                # random gamma
                gamma = random.uniform(0.95, 1.05)
                image = np.clip(image**gamma, 0, 255).astype(np.uint8)

        return {"image": image}

    def get_augmentor(self, use_color_aug: bool):  # -> Optional[Callable[[np.ndarray], Dict[str, np.ndarray]]]:
        return self.color_aug if use_color_aug else None


class BaseSubset:
    def __init__(
        self,
        image_dir: Optional[str],
        alpha_mask: Optional[bool],
        num_repeats: int,
        shuffle_caption: bool,
        caption_separator: str,
        keep_tokens: int,
        keep_tokens_separator: str,
        secondary_separator: Optional[str],
        enable_wildcard: bool,
        color_aug: bool,
        flip_aug: bool,
        face_crop_aug_range: Optional[Tuple[float, float]],
        random_crop: bool,
        caption_dropout_rate: float,
        caption_dropout_every_n_epochs: int,
        caption_tag_dropout_rate: float,
        caption_prefix: Optional[str],
        caption_suffix: Optional[str],
        token_warmup_min: int,
        token_warmup_step: Union[float, int],
        custom_attributes: Optional[Dict[str, Any]] = None,
<<<<<<< HEAD
=======
        validation_seed: Optional[int] = None,
        validation_split: Optional[float] = 0.0,
>>>>>>> 894037f2
    ) -> None:
        self.image_dir = image_dir
        self.alpha_mask = alpha_mask if alpha_mask is not None else False
        self.num_repeats = num_repeats
        self.shuffle_caption = shuffle_caption
        self.caption_separator = caption_separator
        self.keep_tokens = keep_tokens
        self.keep_tokens_separator = keep_tokens_separator
        self.secondary_separator = secondary_separator
        self.enable_wildcard = enable_wildcard
        self.color_aug = color_aug
        self.flip_aug = flip_aug
        self.face_crop_aug_range = face_crop_aug_range
        self.random_crop = random_crop
        self.caption_dropout_rate = caption_dropout_rate
        self.caption_dropout_every_n_epochs = caption_dropout_every_n_epochs
        self.caption_tag_dropout_rate = caption_tag_dropout_rate
        self.caption_prefix = caption_prefix
        self.caption_suffix = caption_suffix

        self.token_warmup_min = token_warmup_min  # step=0におけるタグの数
        self.token_warmup_step = token_warmup_step  # N（N<1ならN*max_train_steps）ステップ目でタグの数が最大になる

        self.custom_attributes = custom_attributes if custom_attributes is not None else {}

        self.img_count = 0

        self.validation_seed = validation_seed
        self.validation_split = validation_split


class DreamBoothSubset(BaseSubset):
    def __init__(
        self,
        image_dir: str,
        is_reg: bool,
        class_tokens: Optional[str],
        caption_extension: str,
        cache_info: bool,
        alpha_mask: bool,
        num_repeats,
        shuffle_caption,
        caption_separator: str,
        keep_tokens,
        keep_tokens_separator,
        secondary_separator,
        enable_wildcard,
        color_aug,
        flip_aug,
        face_crop_aug_range,
        random_crop,
        caption_dropout_rate,
        caption_dropout_every_n_epochs,
        caption_tag_dropout_rate,
        caption_prefix,
        caption_suffix,
        token_warmup_min,
        token_warmup_step,
        custom_attributes: Optional[Dict[str, Any]] = None,
<<<<<<< HEAD
=======
        validation_seed: Optional[int] = None,
        validation_split: Optional[float] = 0.0,
>>>>>>> 894037f2
    ) -> None:
        assert image_dir is not None, "image_dir must be specified"

        super().__init__(
            image_dir,
            alpha_mask,
            num_repeats,
            shuffle_caption,
            caption_separator,
            keep_tokens,
            keep_tokens_separator,
            secondary_separator,
            enable_wildcard,
            color_aug,
            flip_aug,
            face_crop_aug_range,
            random_crop,
            caption_dropout_rate,
            caption_dropout_every_n_epochs,
            caption_tag_dropout_rate,
            caption_prefix,
            caption_suffix,
            token_warmup_min,
            token_warmup_step,
            custom_attributes=custom_attributes,
<<<<<<< HEAD
=======
            validation_seed=validation_seed,
            validation_split=validation_split,
>>>>>>> 894037f2
        )

        self.is_reg = is_reg
        self.class_tokens = class_tokens
        self.caption_extension = caption_extension
        if self.caption_extension and not self.caption_extension.startswith("."):
            self.caption_extension = "." + self.caption_extension
        self.cache_info = cache_info

    def __eq__(self, other) -> bool:
        if not isinstance(other, DreamBoothSubset):
            return NotImplemented
        return self.image_dir == other.image_dir


class FineTuningSubset(BaseSubset):
    def __init__(
        self,
        image_dir,
        metadata_file: str,
        alpha_mask: bool,
        num_repeats,
        shuffle_caption,
        caption_separator,
        keep_tokens,
        keep_tokens_separator,
        secondary_separator,
        enable_wildcard,
        color_aug,
        flip_aug,
        face_crop_aug_range,
        random_crop,
        caption_dropout_rate,
        caption_dropout_every_n_epochs,
        caption_tag_dropout_rate,
        caption_prefix,
        caption_suffix,
        token_warmup_min,
        token_warmup_step,
        custom_attributes: Optional[Dict[str, Any]] = None,
<<<<<<< HEAD
=======
        validation_seed: Optional[int] = None,
        validation_split: Optional[float] = 0.0,
>>>>>>> 894037f2
    ) -> None:
        assert metadata_file is not None, "metadata_file must be specified"

        super().__init__(
            image_dir,
            alpha_mask,
            num_repeats,
            shuffle_caption,
            caption_separator,
            keep_tokens,
            keep_tokens_separator,
            secondary_separator,
            enable_wildcard,
            color_aug,
            flip_aug,
            face_crop_aug_range,
            random_crop,
            caption_dropout_rate,
            caption_dropout_every_n_epochs,
            caption_tag_dropout_rate,
            caption_prefix,
            caption_suffix,
            token_warmup_min,
            token_warmup_step,
            custom_attributes=custom_attributes,
<<<<<<< HEAD
=======
            validation_seed=validation_seed,
            validation_split=validation_split,
>>>>>>> 894037f2
        )

        self.metadata_file = metadata_file

    def __eq__(self, other) -> bool:
        if not isinstance(other, FineTuningSubset):
            return NotImplemented
        return self.metadata_file == other.metadata_file


class ControlNetSubset(BaseSubset):
    def __init__(
        self,
        image_dir: str,
        conditioning_data_dir: str,
        caption_extension: str,
        cache_info: bool,
        num_repeats,
        shuffle_caption,
        caption_separator,
        keep_tokens,
        keep_tokens_separator,
        secondary_separator,
        enable_wildcard,
        color_aug,
        flip_aug,
        face_crop_aug_range,
        random_crop,
        caption_dropout_rate,
        caption_dropout_every_n_epochs,
        caption_tag_dropout_rate,
        caption_prefix,
        caption_suffix,
        token_warmup_min,
        token_warmup_step,
        custom_attributes: Optional[Dict[str, Any]] = None,
<<<<<<< HEAD
=======
        validation_seed: Optional[int] = None,
        validation_split: Optional[float] = 0.0,
>>>>>>> 894037f2
    ) -> None:
        assert image_dir is not None, "image_dir must be specified"

        super().__init__(
            image_dir,
            False,  # alpha_mask
            num_repeats,
            shuffle_caption,
            caption_separator,
            keep_tokens,
            keep_tokens_separator,
            secondary_separator,
            enable_wildcard,
            color_aug,
            flip_aug,
            face_crop_aug_range,
            random_crop,
            caption_dropout_rate,
            caption_dropout_every_n_epochs,
            caption_tag_dropout_rate,
            caption_prefix,
            caption_suffix,
            token_warmup_min,
            token_warmup_step,
            custom_attributes=custom_attributes,
<<<<<<< HEAD
=======
            validation_seed=validation_seed,
            validation_split=validation_split,
>>>>>>> 894037f2
        )

        self.conditioning_data_dir = conditioning_data_dir
        self.caption_extension = caption_extension
        if self.caption_extension and not self.caption_extension.startswith("."):
            self.caption_extension = "." + self.caption_extension
        self.cache_info = cache_info

    def __eq__(self, other) -> bool:
        if not isinstance(other, ControlNetSubset):
            return NotImplemented
        return self.image_dir == other.image_dir and self.conditioning_data_dir == other.conditioning_data_dir


class BaseDataset(torch.utils.data.Dataset):
    def __init__(
        self,
        resolution: Optional[Tuple[int, int]],
        network_multiplier: float,
        debug_dataset: bool,
    ) -> None:
        super().__init__()

        # width/height is used when enable_bucket==False
        self.width, self.height = (None, None) if resolution is None else resolution
        self.network_multiplier = network_multiplier
        self.debug_dataset = debug_dataset

        self.subsets: List[Union[DreamBoothSubset, FineTuningSubset]] = []

        self.token_padding_disabled = False
        self.tag_frequency = {}
        self.XTI_layers = None
        self.token_strings = None

        self.enable_bucket = False
        self.bucket_manager: BucketManager = None  # not initialized
        self.min_bucket_reso = None
        self.max_bucket_reso = None
        self.bucket_reso_steps = None
        self.bucket_no_upscale = None
        self.bucket_info = None  # for metadata

        self.current_epoch: int = 0  # インスタンスがepochごとに新しく作られるようなので外側から渡さないとダメ

        self.current_step: int = 0
        self.max_train_steps: int = 0
        self.seed: int = 0

        # augmentation
        self.aug_helper = AugHelper()

        self.image_transforms = IMAGE_TRANSFORMS

        self.image_data: Dict[str, ImageInfo] = {}
        self.image_to_subset: Dict[str, Union[DreamBoothSubset, FineTuningSubset]] = {}

        self.replacements = {}

        # caching
        self.caching_mode = None  # None, 'latents', 'text'

        self.tokenize_strategy = None
        self.text_encoder_output_caching_strategy = None
        self.latents_caching_strategy = None

    def set_current_strategies(self):
        self.tokenize_strategy = TokenizeStrategy.get_strategy()
        self.text_encoder_output_caching_strategy = TextEncoderOutputsCachingStrategy.get_strategy()
        self.latents_caching_strategy = LatentsCachingStrategy.get_strategy()

    def adjust_min_max_bucket_reso_by_steps(
        self, resolution: Tuple[int, int], min_bucket_reso: int, max_bucket_reso: int, bucket_reso_steps: int
    ) -> Tuple[int, int]:
        # make min/max bucket reso to be multiple of bucket_reso_steps
        if min_bucket_reso % bucket_reso_steps != 0:
            adjusted_min_bucket_reso = min_bucket_reso - min_bucket_reso % bucket_reso_steps
            logger.warning(f"min_bucket_reso is adjusted to be multiple of bucket_reso_steps: {min_bucket_reso} -> {adjusted_min_bucket_reso}")
            min_bucket_reso = adjusted_min_bucket_reso
        if max_bucket_reso % bucket_reso_steps != 0:
            adjusted_max_bucket_reso = max_bucket_reso + bucket_reso_steps - max_bucket_reso % bucket_reso_steps
            logger.warning(f"max_bucket_reso is adjusted to be multiple of bucket_reso_steps: {max_bucket_reso} -> {adjusted_max_bucket_reso}")
            max_bucket_reso = adjusted_max_bucket_reso

        assert min(resolution) >= min_bucket_reso, "min_bucket_reso must be equal or less than resolution"
        assert max(resolution) <= max_bucket_reso, "max_bucket_reso must be equal or greater than resolution"

        return min_bucket_reso, max_bucket_reso

    def set_seed(self, seed):
        self.seed = seed

    def set_caching_mode(self, mode):
        self.caching_mode = mode

    def set_current_epoch(self, epoch):
        if not self.current_epoch == epoch:  # epochが切り替わったらバケツをシャッフルする
            if epoch > self.current_epoch:
                #logger.info("epoch is incremented. current_epoch: {}, epoch: {}".format(self.current_epoch, epoch))
                num_epochs = epoch - self.current_epoch
                for _ in range(num_epochs):
                    self.current_epoch += 1
                    self.shuffle_buckets()
                # self.current_epoch seem to be set to 0 again in the next epoch. it may be caused by skipped_dataloader?
            else:
                logger.warning("epoch is not incremented. current_epoch: {}, epoch: {}".format(self.current_epoch, epoch))
                self.current_epoch = epoch

    def set_current_step(self, step):
        self.current_step = step

    def set_max_train_steps(self, max_train_steps):
        self.max_train_steps = max_train_steps

    def set_tag_frequency(self, dir_name, captions):
        frequency_for_dir = self.tag_frequency.get(dir_name, {})
        self.tag_frequency[dir_name] = frequency_for_dir
        for caption in captions:
            for tag in caption.split(","):
                tag = tag.strip()
                if tag:
                    tag = tag.lower()
                    frequency = frequency_for_dir.get(tag, 0)
                    frequency_for_dir[tag] = frequency + 1

    def disable_token_padding(self):
        self.token_padding_disabled = True

    def enable_XTI(self, layers=None, token_strings=None):
        self.XTI_layers = layers
        self.token_strings = token_strings

    def add_replacement(self, str_from, str_to):
        self.replacements[str_from] = str_to

    def process_caption(self, subset: BaseSubset, caption):
        # caption に prefix/suffix を付ける
        if subset.caption_prefix:
            caption = subset.caption_prefix + " " + caption
        if subset.caption_suffix:
            caption = caption + " " + subset.caption_suffix

        # dropoutの決定：tag dropがこのメソッド内にあるのでここで行うのが良い
        is_drop_out = subset.caption_dropout_rate > 0 and random.random() < subset.caption_dropout_rate
        is_drop_out = (
            is_drop_out
            or subset.caption_dropout_every_n_epochs > 0
            and self.current_epoch % subset.caption_dropout_every_n_epochs == 0
        )

        if is_drop_out:
            caption = ""
        else:
            # process wildcards
            if subset.enable_wildcard:
                # if caption is multiline, random choice one line
                if "\n" in caption:
                    caption = random.choice(caption.split("\n"))

                # wildcard is like '{aaa|bbb|ccc...}'
                # escape the curly braces like {{ or }}
                replacer1 = "⦅"
                replacer2 = "⦆"
                while replacer1 in caption or replacer2 in caption:
                    replacer1 += "⦅"
                    replacer2 += "⦆"

                caption = caption.replace("{{", replacer1).replace("}}", replacer2)

                # replace the wildcard
                def replace_wildcard(match):
                    return random.choice(match.group(1).split("|"))

                caption = re.sub(r"\{([^}]+)\}", replace_wildcard, caption)

                # unescape the curly braces
                caption = caption.replace(replacer1, "{").replace(replacer2, "}")
            else:
                # if caption is multiline, use the first line
                caption = caption.split("\n")[0]

            if subset.shuffle_caption or subset.token_warmup_step > 0 or subset.caption_tag_dropout_rate > 0:
                fixed_tokens = []
                flex_tokens = []
                fixed_suffix_tokens = []
                if (
                    hasattr(subset, "keep_tokens_separator")
                    and subset.keep_tokens_separator
                    and subset.keep_tokens_separator in caption
                ):
                    fixed_part, flex_part = caption.split(subset.keep_tokens_separator, 1)
                    if subset.keep_tokens_separator in flex_part:
                        flex_part, fixed_suffix_part = flex_part.split(subset.keep_tokens_separator, 1)
                        fixed_suffix_tokens = [t.strip() for t in fixed_suffix_part.split(subset.caption_separator) if t.strip()]

                    fixed_tokens = [t.strip() for t in fixed_part.split(subset.caption_separator) if t.strip()]
                    flex_tokens = [t.strip() for t in flex_part.split(subset.caption_separator) if t.strip()]
                else:
                    tokens = [t.strip() for t in caption.strip().split(subset.caption_separator)]
                    flex_tokens = tokens[:]
                    if subset.keep_tokens > 0:
                        fixed_tokens = flex_tokens[: subset.keep_tokens]
                        flex_tokens = tokens[subset.keep_tokens :]

                if subset.token_warmup_step < 1:  # 初回に上書きする
                    subset.token_warmup_step = math.floor(subset.token_warmup_step * self.max_train_steps)
                if subset.token_warmup_step and self.current_step < subset.token_warmup_step:
                    tokens_len = (
                        math.floor(
                            (self.current_step) * ((len(flex_tokens) - subset.token_warmup_min) / (subset.token_warmup_step))
                        )
                        + subset.token_warmup_min
                    )
                    flex_tokens = flex_tokens[:tokens_len]

                def dropout_tags(tokens):
                    if subset.caption_tag_dropout_rate <= 0:
                        return tokens
                    l = []
                    for token in tokens:
                        if random.random() >= subset.caption_tag_dropout_rate:
                            l.append(token)
                    return l

                if subset.shuffle_caption:
                    random.shuffle(flex_tokens)

                flex_tokens = dropout_tags(flex_tokens)

                caption = ", ".join(fixed_tokens + flex_tokens + fixed_suffix_tokens)
            elif (
                    hasattr(subset, "keep_tokens_separator")
                    and subset.keep_tokens_separator
                    and subset.keep_tokens_separator in caption
                 ):
                caption = ", ".join(c.strip() for c in caption.split(subset.keep_tokens_separator))

            # process secondary separator
            if subset.secondary_separator:
                caption = caption.replace(subset.secondary_separator, subset.caption_separator)

            # textual inversion対応
            for str_from, str_to in self.replacements.items():
                if str_from == "":
                    # replace all
                    if type(str_to) == list:
                        caption = random.choice(str_to)
                    else:
                        caption = str_to
                else:
                    caption = caption.replace(str_from, str_to)

        return caption

    def get_input_ids(self, caption, tokenizer=None):
        if tokenizer is None:
            tokenizer = self.tokenizers[0]

        input_ids = tokenizer(
            caption, padding="max_length", truncation=True, max_length=self.tokenizer_max_length, return_tensors="pt"
        ).input_ids

        if self.tokenizer_max_length > tokenizer.model_max_length:
            input_ids = input_ids.squeeze(0)
            iids_list = []
            if tokenizer.pad_token_id == tokenizer.eos_token_id:
                # v1
                # 77以上の時は "<BOS> .... <EOS> <EOS> <EOS>" でトータル227とかになっているので、"<BOS>...<EOS>"の三連に変換する
                # 1111氏のやつは , で区切る、とかしているようだが　とりあえず単純に
                for i in range(
                    1, self.tokenizer_max_length - tokenizer.model_max_length + 2, tokenizer.model_max_length - 2
                ):  # (1, 152, 75)
                    ids_chunk = (
                        input_ids[0].unsqueeze(0),
                        input_ids[i : i + tokenizer.model_max_length - 2],
                        input_ids[-1].unsqueeze(0),
                    )
                    ids_chunk = torch.cat(ids_chunk)
                    iids_list.append(ids_chunk)
            else:
                # v2 or SDXL
                # 77以上の時は "<BOS> .... <EOS> <PAD> <PAD>..." でトータル227とかになっているので、"<BOS>...<EOS> <PAD> <PAD> ..."の三連に変換する
                for i in range(1, self.tokenizer_max_length - tokenizer.model_max_length + 2, tokenizer.model_max_length - 2):
                    ids_chunk = (
                        input_ids[0].unsqueeze(0),  # BOS
                        input_ids[i : i + tokenizer.model_max_length - 2],
                        input_ids[-1].unsqueeze(0),
                    )  # PAD or EOS
                    ids_chunk = torch.cat(ids_chunk)

                    # 末尾が <EOS> <PAD> または <PAD> <PAD> の場合は、何もしなくてよい
                    # 末尾が x <PAD/EOS> の場合は末尾を <EOS> に変える（x <EOS> なら結果的に変化なし）
                    if ids_chunk[-2] != tokenizer.eos_token_id and ids_chunk[-2] != tokenizer.pad_token_id:
                        ids_chunk[-1] = tokenizer.eos_token_id
                    # 先頭が <BOS> <PAD> ... の場合は <BOS> <EOS> <PAD> ... に変える
                    if ids_chunk[1] == tokenizer.pad_token_id:
                        ids_chunk[1] = tokenizer.eos_token_id

                    iids_list.append(ids_chunk)

            input_ids = torch.stack(iids_list)  # 3,77
        return input_ids

    def register_image(self, info: ImageInfo, subset: BaseSubset):
        self.image_data[info.image_key] = info
        self.image_to_subset[info.image_key] = subset

    def make_buckets(self):
        """
        bucketingを行わない場合も呼び出し必須（ひとつだけbucketを作る）
        min_size and max_size are ignored when enable_bucket is False
        """
        logger.info("loading image sizes.")
        for info in tqdm(self.image_data.values()):
            if info.image_size is None:
                info.image_size = self.get_image_size(info.absolute_path)

        # # run in parallel
        # max_workers = min(os.cpu_count(), len(self.image_data))  # TODO consider multi-gpu (processes)
        # with ThreadPoolExecutor(max_workers) as executor:
        #     futures = []
        #     for info in tqdm(self.image_data.values(), desc="loading image sizes"):
        #         if info.image_size is None:
        #             def get_and_set_image_size(info):
        #                 info.image_size = self.get_image_size(info.absolute_path)
        #             futures.append(executor.submit(get_and_set_image_size, info))
        #             # consume futures to reduce memory usage and prevent Ctrl-C hang
        #             if len(futures) >= max_workers:
        #                 for future in futures:
        #                     future.result()
        #                 futures = []
        #     for future in futures:
        #         future.result()

        if self.enable_bucket:
            logger.info("make buckets")
        else:
            logger.info("prepare dataset")

        # bucketを作成し、画像をbucketに振り分ける
        if self.enable_bucket:
            if self.bucket_manager is None:  # fine tuningの場合でmetadataに定義がある場合は、すでに初期化済み
                self.bucket_manager = BucketManager(
                    self.bucket_no_upscale,
                    (self.width, self.height),
                    self.min_bucket_reso,
                    self.max_bucket_reso,
                    self.bucket_reso_steps,
                )
                if not self.bucket_no_upscale:
                    self.bucket_manager.make_buckets()
                else:
                    logger.warning(
                        "min_bucket_reso and max_bucket_reso are ignored if bucket_no_upscale is set, because bucket reso is defined by image size automatically"
                    )

            img_ar_errors = []
            for image_info in self.image_data.values():
                image_width, image_height = image_info.image_size
                image_info.bucket_reso, image_info.resized_size, ar_error = self.bucket_manager.select_bucket(
                    image_width, image_height
                )

                # logger.info(image_info.image_key, image_info.bucket_reso)
                img_ar_errors.append(abs(ar_error))

            self.bucket_manager.sort()
        else:
            self.bucket_manager = BucketManager(False, (self.width, self.height), None, None, None)
            self.bucket_manager.set_predefined_resos([(self.width, self.height)])  # ひとつの固定サイズbucketのみ
            for image_info in self.image_data.values():
                image_width, image_height = image_info.image_size
                image_info.bucket_reso, image_info.resized_size, _ = self.bucket_manager.select_bucket(image_width, image_height)

        for image_info in self.image_data.values():
            for _ in range(image_info.num_repeats):
                self.bucket_manager.add_image(image_info.bucket_reso, image_info.image_key)

        # bucket情報を表示、格納する
        if self.enable_bucket:
            self.bucket_info = {"buckets": {}}
            logger.info("number of images (including repeats)")
            for i, (reso, bucket) in enumerate(zip(self.bucket_manager.resos, self.bucket_manager.buckets)):
                count = len(bucket)
                if count > 0:
                    self.bucket_info["buckets"][i] = {"resolution": reso, "count": len(bucket)}
                    logger.info(f"bucket {i}: resolution {reso}, count: {len(bucket)}")

            img_ar_errors = np.array(img_ar_errors)
            mean_img_ar_error = np.mean(np.abs(img_ar_errors))
            self.bucket_info["mean_img_ar_error"] = mean_img_ar_error
            logger.info(f"mean ar error (without repeats): {mean_img_ar_error}")

        # データ参照用indexを作る。このindexはdatasetのshuffleに用いられる
        self.buckets_indices: List[BucketBatchIndex] = []
        for bucket_index, bucket in enumerate(self.bucket_manager.buckets):
            batch_count = int(math.ceil(len(bucket) / self.batch_size))
            for batch_index in range(batch_count):
                self.buckets_indices.append(BucketBatchIndex(bucket_index, self.batch_size, batch_index))

        self.shuffle_buckets()
        self._length = len(self.buckets_indices)

    def shuffle_buckets(self):
        # set random seed for this epoch
        random.seed(self.seed + self.current_epoch)

        random.shuffle(self.buckets_indices)
        self.bucket_manager.shuffle()

    def verify_bucket_reso_steps(self, min_steps: int):
        assert self.bucket_reso_steps is None or self.bucket_reso_steps % min_steps == 0, (
            f"bucket_reso_steps is {self.bucket_reso_steps}. it must be divisible by {min_steps}."
        )

    def is_latent_cacheable(self):
        return all([not subset.color_aug and not subset.random_crop for subset in self.subsets])

    def is_text_encoder_output_cacheable(self):
        return all(
            [
                not (
                    subset.caption_dropout_rate > 0
                    or subset.shuffle_caption
                    or subset.token_warmup_step > 0
                    or subset.caption_tag_dropout_rate > 0
                )
                for subset in self.subsets
            ]
        )

    def new_cache_latents(self, model: Any, accelerator: Accelerator):
        r"""
        a brand new method to cache latents. This method caches latents with caching strategy.
        normal cache_latents method is used by default, but this method is used when caching strategy is specified.
        """
        logger.info("caching latents with caching strategy.")
        caching_strategy = LatentsCachingStrategy.get_strategy()
        image_infos = list(self.image_data.values())

        # sort by resolution
        image_infos.sort(key=lambda info: info.bucket_reso[0] * info.bucket_reso[1])

        # split by resolution and some conditions
        class Condition:
            def __init__(self, reso, flip_aug, alpha_mask, random_crop):
                self.reso = reso
                self.flip_aug = flip_aug
                self.alpha_mask = alpha_mask
                self.random_crop = random_crop

            def __eq__(self, other):
                return (
                    self.reso == other.reso
                    and self.flip_aug == other.flip_aug
                    and self.alpha_mask == other.alpha_mask
                    and self.random_crop == other.random_crop
                )

        batch: List[ImageInfo] = []
        current_condition = None

        # support multiple-gpus
        num_processes = accelerator.num_processes
        process_index = accelerator.process_index

        # define a function to submit a batch to cache
        def submit_batch(batch, cond):
            for info in batch:
                if info.image is not None and isinstance(info.image, Future):
                    info.image = info.image.result()  # future to image
            caching_strategy.cache_batch_latents(model, batch, cond.flip_aug, cond.alpha_mask, cond.random_crop)

            # remove image from memory
            for info in batch:
                info.image = None

        # define ThreadPoolExecutor to load images in parallel
        max_workers = min(os.cpu_count(), len(image_infos))
        max_workers = max(1, max_workers // num_processes)  # consider multi-gpu
        max_workers = min(max_workers, caching_strategy.batch_size)  # max_workers should be less than batch_size
        executor = ThreadPoolExecutor(max_workers)

        try:
            # iterate images
            logger.info("caching latents...")
            for i, info in enumerate(tqdm(image_infos)):
                subset = self.image_to_subset[info.image_key]

                if info.latents_npz is not None:  # fine tuning dataset
                    continue

                # check disk cache exists and size of latents
                if caching_strategy.cache_to_disk:
                    # info.latents_npz = os.path.splitext(info.absolute_path)[0] + file_suffix
                    info.latents_npz = caching_strategy.get_latents_npz_path(info.absolute_path, info.image_size)

                    # if the modulo of num_processes is not equal to process_index, skip caching
                    # this makes each process cache different latents
                    if i % num_processes != process_index:
                        continue

                    # print(f"{process_index}/{num_processes} {i}/{len(image_infos)} {info.latents_npz}")

                    cache_available = caching_strategy.is_disk_cached_latents_expected(
                        info.bucket_reso, info.latents_npz, subset.flip_aug, subset.alpha_mask
                    )
                    if cache_available:  # do not add to batch
                        continue

                # if batch is not empty and condition is changed, flush the batch. Note that current_condition is not None if batch is not empty
                condition = Condition(info.bucket_reso, subset.flip_aug, subset.alpha_mask, subset.random_crop)
                if len(batch) > 0 and current_condition != condition:
                    submit_batch(batch, current_condition)
                    batch = []

                if info.image is None:
                    # load image in parallel
                    info.image = executor.submit(load_image, info.absolute_path, condition.alpha_mask)

                batch.append(info)
                current_condition = condition

                # if number of data in batch is enough, flush the batch
                if len(batch) >= caching_strategy.batch_size:
                    submit_batch(batch, current_condition)
                    batch = []
                    current_condition = None

            if len(batch) > 0:
                submit_batch(batch, current_condition)

        finally:
            executor.shutdown()

    def cache_latents(self, vae, vae_batch_size=1, cache_to_disk=False, is_main_process=True, file_suffix=".npz"):
        # マルチGPUには対応していないので、そちらはtools/cache_latents.pyを使うこと
        logger.info("caching latents.")

        image_infos = list(self.image_data.values())

        # sort by resolution
        image_infos.sort(key=lambda info: info.bucket_reso[0] * info.bucket_reso[1])

        # split by resolution and some conditions
        class Condition:
            def __init__(self, reso, flip_aug, alpha_mask, random_crop):
                self.reso = reso
                self.flip_aug = flip_aug
                self.alpha_mask = alpha_mask
                self.random_crop = random_crop

            def __eq__(self, other):
                return (
                    self.reso == other.reso
                    and self.flip_aug == other.flip_aug
                    and self.alpha_mask == other.alpha_mask
                    and self.random_crop == other.random_crop
                )

        batches: List[Tuple[Condition, List[ImageInfo]]] = []
        batch: List[ImageInfo] = []
        current_condition = None

        logger.info("checking cache validity...")
        for info in tqdm(image_infos):
            subset = self.image_to_subset[info.image_key]

            if info.latents_npz is not None:  # fine tuning dataset
                continue

            # check disk cache exists and size of latents
            if cache_to_disk:
                info.latents_npz = os.path.splitext(info.absolute_path)[0] + file_suffix
                if not is_main_process:  # store to info only
                    continue

                cache_available = is_disk_cached_latents_is_expected(
                    info.bucket_reso, info.latents_npz, subset.flip_aug, subset.alpha_mask
                )

                if cache_available:  # do not add to batch
                    continue

            # if batch is not empty and condition is changed, flush the batch. Note that current_condition is not None if batch is not empty
            condition = Condition(info.bucket_reso, subset.flip_aug, subset.alpha_mask, subset.random_crop)
            if len(batch) > 0 and current_condition != condition:
                batches.append((current_condition, batch))
                batch = []

            batch.append(info)
            current_condition = condition

            # if number of data in batch is enough, flush the batch
            if len(batch) >= vae_batch_size:
                batches.append((current_condition, batch))
                batch = []
                current_condition = None

        if len(batch) > 0:
            batches.append((current_condition, batch))

        if cache_to_disk and not is_main_process:  # if cache to disk, don't cache latents in non-main process, set to info only
            return

        # iterate batches: batch doesn't have image, image will be loaded in cache_batch_latents and discarded
        logger.info("caching latents...")
        for condition, batch in tqdm(batches, smoothing=1, total=len(batches)):
            cache_batch_latents(vae, cache_to_disk, batch, condition.flip_aug, condition.alpha_mask, condition.random_crop)

    def new_cache_text_encoder_outputs(self, models: List[Any], accelerator: Accelerator):
        r"""
        a brand new method to cache text encoder outputs. This method caches text encoder outputs with caching strategy.
        """
        tokenize_strategy = TokenizeStrategy.get_strategy()
        text_encoding_strategy = TextEncodingStrategy.get_strategy()
        caching_strategy = TextEncoderOutputsCachingStrategy.get_strategy()
        batch_size = caching_strategy.batch_size or self.batch_size

        logger.info("caching Text Encoder outputs with caching strategy.")
        image_infos = list(self.image_data.values())

        # split by resolution
        batches = []
        batch = []

        # support multiple-gpus
        num_processes = accelerator.num_processes
        process_index = accelerator.process_index

        logger.info("checking cache validity...")
        for i, info in enumerate(tqdm(image_infos)):
            # check disk cache exists and size of text encoder outputs
            if caching_strategy.cache_to_disk:
                te_out_npz = caching_strategy.get_outputs_npz_path(info.absolute_path)
                info.text_encoder_outputs_npz = te_out_npz  # set npz filename regardless of cache availability

                # if the modulo of num_processes is not equal to process_index, skip caching
                # this makes each process cache different text encoder outputs
                if i % num_processes != process_index:
                    continue

                cache_available = caching_strategy.is_disk_cached_outputs_expected(te_out_npz)
                if cache_available:  # do not add to batch
                    continue

            batch.append(info)

            # if number of data in batch is enough, flush the batch
            if len(batch) >= batch_size:
                batches.append(batch)
                batch = []

        if len(batch) > 0:
            batches.append(batch)

        if len(batches) == 0:
            logger.info("no Text Encoder outputs to cache")
            return

        # iterate batches
        logger.info("caching Text Encoder outputs...")
        for batch in tqdm(batches, smoothing=1, total=len(batches)):
            # cache_batch_latents(vae, cache_to_disk, batch, subset.flip_aug, subset.alpha_mask, subset.random_crop)
            caching_strategy.cache_batch_outputs(tokenize_strategy, models, text_encoding_strategy, batch)

    # if weight_dtype is specified, Text Encoder itself and output will be converted to the dtype
    # this method is only for SDXL, but it should be implemented here because it needs to be a method of dataset
    # to support SD1/2, it needs a flag for v2, but it is postponed
    def cache_text_encoder_outputs(
        self, tokenizers, text_encoders, device, output_dtype, cache_to_disk=False, is_main_process=True
    ):
        assert len(tokenizers) == 2, "only support SDXL"
        return self.cache_text_encoder_outputs_common(
            tokenizers, text_encoders, [device, device], output_dtype, [output_dtype], cache_to_disk, is_main_process
        )
<<<<<<< HEAD

    # same as above, but for SD3
    def cache_text_encoder_outputs_sd3(
        self, tokenizer, text_encoders, devices, output_dtype, te_dtypes, cache_to_disk=False, is_main_process=True, batch_size=None
    ):
        return self.cache_text_encoder_outputs_common(
            [tokenizer],
            text_encoders,
            devices,
            output_dtype,
            te_dtypes,
            cache_to_disk,
            is_main_process,
            TEXT_ENCODER_OUTPUTS_CACHE_SUFFIX_SD3,
            batch_size,
        )

=======

    # same as above, but for SD3
    def cache_text_encoder_outputs_sd3(
        self, tokenizer, text_encoders, devices, output_dtype, te_dtypes, cache_to_disk=False, is_main_process=True, batch_size=None
    ):
        return self.cache_text_encoder_outputs_common(
            [tokenizer],
            text_encoders,
            devices,
            output_dtype,
            te_dtypes,
            cache_to_disk,
            is_main_process,
            TEXT_ENCODER_OUTPUTS_CACHE_SUFFIX_SD3,
            batch_size,
        )

>>>>>>> 894037f2
    def cache_text_encoder_outputs_common(
        self,
        tokenizers,
        text_encoders,
        devices,
        output_dtype,
        te_dtypes,
        cache_to_disk=False,
        is_main_process=True,
        file_suffix=TEXT_ENCODER_OUTPUTS_CACHE_SUFFIX,
        batch_size=None,
    ):
        # latentsのキャッシュと同様に、ディスクへのキャッシュに対応する
        # またマルチGPUには対応していないので、そちらはtools/cache_latents.pyを使うこと
        logger.info("caching text encoder outputs.")

        tokenize_strategy = TokenizeStrategy.get_strategy()

        if batch_size is None:
            batch_size = self.batch_size

        image_infos = list(self.image_data.values())

        logger.info("checking cache existence...")
        image_infos_to_cache = []
        for info in tqdm(image_infos):
            # subset = self.image_to_subset[info.image_key]
            if cache_to_disk:
                te_out_npz = os.path.splitext(info.absolute_path)[0] + file_suffix
                info.text_encoder_outputs_npz = te_out_npz

                if not is_main_process:  # store to info only
                    continue

                if os.path.exists(te_out_npz):
                    # TODO check varidity of cache here
                    continue

            image_infos_to_cache.append(info)

        if cache_to_disk and not is_main_process:  # if cache to disk, don't cache latents in non-main process, set to info only
            return

        # prepare tokenizers and text encoders
        for text_encoder, device, te_dtype in zip(text_encoders, devices, te_dtypes):
            text_encoder.to(device)
            if te_dtype is not None:
                text_encoder.to(dtype=te_dtype)

        # create batch
        is_sd3 = len(tokenizers) == 1
        batch = []
        batches = []
        for info in image_infos_to_cache:
            if not is_sd3:
                input_ids1 = self.get_input_ids(info.caption, tokenizers[0])
                input_ids2 = self.get_input_ids(info.caption, tokenizers[1])
                batch.append((info, input_ids1, input_ids2))
            else:
                l_tokens, g_tokens, t5_tokens = tokenize_strategy.tokenize(info.caption)
                batch.append((info, l_tokens, g_tokens, t5_tokens))

            if len(batch) >= batch_size:
                batches.append(batch)
                batch = []

        if len(batch) > 0:
            batches.append(batch)

        # iterate batches: call text encoder and cache outputs for memory or disk
        logger.info("caching text encoder outputs...")
        if not is_sd3:
            for batch in tqdm(batches):
                infos, input_ids1, input_ids2 = zip(*batch)
                input_ids1 = torch.stack(input_ids1, dim=0)
                input_ids2 = torch.stack(input_ids2, dim=0)
                cache_batch_text_encoder_outputs(
                    infos, tokenizers, text_encoders, self.max_token_length, cache_to_disk, input_ids1, input_ids2, output_dtype
                )
        else:
            for batch in tqdm(batches):
                infos, l_tokens, g_tokens, t5_tokens = zip(*batch)

                # stack tokens
                # l_tokens = [tokens[0] for tokens in l_tokens]
                # g_tokens = [tokens[0] for tokens in g_tokens]
                # t5_tokens = [tokens[0] for tokens in t5_tokens]

                cache_batch_text_encoder_outputs_sd3(
                    infos,
                    tokenizers[0],
                    text_encoders,
                    self.max_token_length,
                    cache_to_disk,
                    (l_tokens, g_tokens, t5_tokens),
                    output_dtype,
                )

    def get_image_size(self, image_path):
<<<<<<< HEAD
        if image_path.endswith(".jxl"):
            with open(image_path, 'rb') as fp:
                image_size = get_jxl_metadata_from_bytesio(fp)
        else:
            image_size = imagesize.get(image_path)

=======
        # return imagesize.get(image_path)
        image_size = imagesize.get(image_path)
>>>>>>> 894037f2
        if image_size[0] <= 0:
            # imagesize doesn't work for some images, so use PIL as a fallback
            try:
                with Image.open(image_path) as img:
                    image_size = img.size
            except Exception as e:
                logger.warning(f"failed to get image size: {image_path}, error: {e}")
                image_size = (0, 0)
        return image_size
<<<<<<< HEAD

=======
>>>>>>> 894037f2

    def load_image_with_face_info(self, subset: BaseSubset, image_path: str, alpha_mask=False):
        img = load_image(image_path, alpha_mask)

        face_cx = face_cy = face_w = face_h = 0
        if subset.face_crop_aug_range is not None:
            tokens = os.path.splitext(os.path.basename(image_path))[0].split("_")
            if len(tokens) >= 5:
                face_cx = int(tokens[-4])
                face_cy = int(tokens[-3])
                face_w = int(tokens[-2])
                face_h = int(tokens[-1])

        return img, face_cx, face_cy, face_w, face_h

    # いい感じに切り出す
    def crop_target(self, subset: BaseSubset, image, face_cx, face_cy, face_w, face_h):
        height, width = image.shape[0:2]
        if height == self.height and width == self.width:
            return image

        # 画像サイズはsizeより大きいのでリサイズする
        face_size = max(face_w, face_h)
        size = min(self.height, self.width)  # 短いほう
        min_scale = max(self.height / height, self.width / width)  # 画像がモデル入力サイズぴったりになる倍率（最小の倍率）
        min_scale = min(1.0, max(min_scale, size / (face_size * subset.face_crop_aug_range[1])))  # 指定した顔最小サイズ
        max_scale = min(1.0, max(min_scale, size / (face_size * subset.face_crop_aug_range[0])))  # 指定した顔最大サイズ
        if min_scale >= max_scale:  # range指定がmin==max
            scale = min_scale
        else:
            scale = random.uniform(min_scale, max_scale)

        nh = int(height * scale + 0.5)
        nw = int(width * scale + 0.5)
        assert nh >= self.height and nw >= self.width, f"internal error. small scale {scale}, {width}*{height}"
        image = cv2.resize(image, (nw, nh), interpolation=cv2.INTER_AREA)
        face_cx = int(face_cx * scale + 0.5)
        face_cy = int(face_cy * scale + 0.5)
        height, width = nh, nw

        # 顔を中心として448*640とかへ切り出す
        for axis, (target_size, length, face_p) in enumerate(zip((self.height, self.width), (height, width), (face_cy, face_cx))):
            p1 = face_p - target_size // 2  # 顔を中心に持ってくるための切り出し位置

            if subset.random_crop:
                # 背景も含めるために顔を中心に置く確率を高めつつずらす
                range = max(length - face_p, face_p)  # 画像の端から顔中心までの距離の長いほう
                p1 = p1 + (random.randint(0, range) + random.randint(0, range)) - range  # -range ~ +range までのいい感じの乱数
            else:
                # range指定があるときのみ、すこしだけランダムに（わりと適当）
                if subset.face_crop_aug_range[0] != subset.face_crop_aug_range[1]:
                    if face_size > size // 10 and face_size >= 40:
                        p1 = p1 + random.randint(-face_size // 20, +face_size // 20)

            p1 = max(0, min(p1, length - target_size))

            if axis == 0:
                image = image[p1 : p1 + target_size, :]
            else:
                image = image[:, p1 : p1 + target_size]

        return image

    def __len__(self):
        return self._length

    def __getitem__(self, index):
        bucket = self.bucket_manager.buckets[self.buckets_indices[index].bucket_index]
        bucket_batch_size = self.buckets_indices[index].bucket_batch_size
        image_index = self.buckets_indices[index].batch_index * bucket_batch_size

        if self.caching_mode is not None:  # return batch for latents/text encoder outputs caching
            return self.get_item_for_caching(bucket, bucket_batch_size, image_index)

        loss_weights = []
        captions = []
        input_ids_list = []
        latents_list = []
        alpha_mask_list = []
        images = []
        original_sizes_hw = []
        crop_top_lefts = []
        target_sizes_hw = []
        flippeds = []  # 変数名が微妙
        text_encoder_outputs_list = []
        custom_attributes = []

        for image_key in bucket[image_index : image_index + bucket_batch_size]:
            image_info = self.image_data[image_key]
            subset = self.image_to_subset[image_key]

            custom_attributes.append(subset.custom_attributes)

            # in case of fine tuning, is_reg is always False
            loss_weights.append(self.prior_loss_weight if image_info.is_reg else 1.0)

            flipped = subset.flip_aug and random.random() < 0.5  # not flipped or flipped with 50% chance

            # image/latentsを処理する
            if image_info.latents is not None:  # cache_latents=Trueの場合
                original_size = image_info.latents_original_size
                crop_ltrb = image_info.latents_crop_ltrb  # calc values later if flipped
                if not flipped:
                    latents = image_info.latents
                    alpha_mask = image_info.alpha_mask
                else:
                    latents = image_info.latents_flipped
                    alpha_mask = None if image_info.alpha_mask is None else torch.flip(image_info.alpha_mask, [1])

                image = None
            elif image_info.latents_npz is not None:  # FineTuningDatasetまたはcache_latents_to_disk=Trueの場合
                latents, original_size, crop_ltrb, flipped_latents, alpha_mask = (
                    self.latents_caching_strategy.load_latents_from_disk(image_info.latents_npz, image_info.bucket_reso)
                )
                if flipped:
                    latents = flipped_latents
                    alpha_mask = None if alpha_mask is None else alpha_mask[:, ::-1].copy()  # copy to avoid negative stride problem
                    del flipped_latents
                latents = torch.FloatTensor(latents)
                if alpha_mask is not None:
                    alpha_mask = torch.FloatTensor(alpha_mask)

                image = None
            else:
                # 画像を読み込み、必要ならcropする
                img, face_cx, face_cy, face_w, face_h = self.load_image_with_face_info(
                    subset, image_info.absolute_path, subset.alpha_mask
                )
                im_h, im_w = img.shape[0:2]

                if self.enable_bucket:
                    img, original_size, crop_ltrb = trim_and_resize_if_required(
                        subset.random_crop, img, image_info.bucket_reso, image_info.resized_size
                    )
                else:
                    if face_cx > 0:  # 顔位置情報あり
                        img = self.crop_target(subset, img, face_cx, face_cy, face_w, face_h)
                    elif im_h > self.height or im_w > self.width:
                        assert (
                            subset.random_crop
                        ), f"image too large, but cropping and bucketing are disabled: {image_info.absolute_path}"
                        if im_h > self.height:
                            p = random.randint(0, im_h - self.height)
                            img = img[p : p + self.height]
                        if im_w > self.width:
                            p = random.randint(0, im_w - self.width)
                            img = img[:, p : p + self.width]

                    im_h, im_w = img.shape[0:2]
                    assert (
                        im_h == self.height and im_w == self.width
                    ), f"image size is small: {image_info.absolute_path}"

                    original_size = [im_w, im_h]
                    crop_ltrb = (0, 0, 0, 0)

                # augmentation
                aug = self.aug_helper.get_augmentor(subset.color_aug)
                if aug is not None:
                    # augment RGB channels only
                    img_rgb = img[:, :, :3]
                    img_rgb = aug(image=img_rgb)["image"]
                    img[:, :, :3] = img_rgb

                if flipped:
                    img = img[:, ::-1, :].copy()  # copy to avoid negative stride problem

                if subset.alpha_mask:
                    if img.shape[2] == 4:
                        alpha_mask = img[:, :, 3]  # [H,W]
                        alpha_mask = alpha_mask.astype(np.float32) / 255.0  # 0.0~1.0
                        alpha_mask = torch.FloatTensor(alpha_mask)
                    else:
                        alpha_mask = torch.ones((img.shape[0], img.shape[1]), dtype=torch.float32)
                else:
                    alpha_mask = None

                img = img[:, :, :3]  # remove alpha channel

                latents = None
                image = self.image_transforms(img)  # -1.0~1.0のtorch.Tensorになる
                del img

            images.append(image)
            latents_list.append(latents)
            alpha_mask_list.append(alpha_mask)

            target_size = (image.shape[2], image.shape[1]) if image is not None else (latents.shape[2] * 8, latents.shape[1] * 8)

            if not flipped:
                crop_left_top = (crop_ltrb[0], crop_ltrb[1])
            else:
                # crop_ltrb[2] is right, so target_size[0] - crop_ltrb[2] is left in flipped image
                crop_left_top = (target_size[0] - crop_ltrb[2], crop_ltrb[1])

            original_sizes_hw.append((int(original_size[1]), int(original_size[0])))
            crop_top_lefts.append((int(crop_left_top[1]), int(crop_left_top[0])))
            target_sizes_hw.append((int(target_size[1]), int(target_size[0])))
            flippeds.append(flipped)

            # captionとtext encoder outputを処理する
            caption = image_info.caption  # default

            tokenization_required = (
                self.text_encoder_output_caching_strategy is None or self.text_encoder_output_caching_strategy.is_partial
            )
            text_encoder_outputs = None
            input_ids = None

            if image_info.text_encoder_outputs is not None:
                # cached
                text_encoder_outputs = image_info.text_encoder_outputs
            elif image_info.text_encoder_outputs_npz is not None:
                # on disk
                text_encoder_outputs = self.text_encoder_output_caching_strategy.load_outputs_npz(
                    image_info.text_encoder_outputs_npz
                )
            else:
                tokenization_required = True
            text_encoder_outputs_list.append(text_encoder_outputs)

            if tokenization_required:
                caption = self.process_caption(subset, image_info.caption)
                input_ids = [ids[0] for ids in self.tokenize_strategy.tokenize(caption)]  # remove batch dimension
                # if self.XTI_layers:
                #     caption_layer = []
                #     for layer in self.XTI_layers:
                #         token_strings_from = " ".join(self.token_strings)
                #         token_strings_to = " ".join([f"{x}_{layer}" for x in self.token_strings])
                #         caption_ = caption.replace(token_strings_from, token_strings_to)
                #         caption_layer.append(caption_)
                #     captions.append(caption_layer)
                # else:
                #     captions.append(caption)

                # if not self.token_padding_disabled:  # this option might be omitted in future
                #     # TODO get_input_ids must support SD3
                #     if self.XTI_layers:
                #         token_caption = self.get_input_ids(caption_layer, self.tokenizers[0])
                #     else:
                #         token_caption = self.get_input_ids(caption, self.tokenizers[0])
                #     input_ids_list.append(token_caption)

                #     if len(self.tokenizers) > 1:
                #         if self.XTI_layers:
                #             token_caption2 = self.get_input_ids(caption_layer, self.tokenizers[1])
                #         else:
                #             token_caption2 = self.get_input_ids(caption, self.tokenizers[1])
                #         input_ids2_list.append(token_caption2)

            input_ids_list.append(input_ids)
            captions.append(caption)

        def none_or_stack_elements(tensors_list, converter):
            # [[clip_l, clip_g, t5xxl], [clip_l, clip_g, t5xxl], ...] -> [torch.stack(clip_l), torch.stack(clip_g), torch.stack(t5xxl)]
            if len(tensors_list) == 0 or tensors_list[0] == None or len(tensors_list[0]) == 0 or tensors_list[0][0] is None:
                return None
            return [torch.stack([converter(x[i]) for x in tensors_list]) for i in range(len(tensors_list[0]))]

        # set example
        example = {}
        example["custom_attributes"] = custom_attributes  # may be list of empty dict
        example["loss_weights"] = torch.FloatTensor(loss_weights)
        example["text_encoder_outputs_list"] = none_or_stack_elements(text_encoder_outputs_list, torch.FloatTensor)
        example["input_ids_list"] = none_or_stack_elements(input_ids_list, lambda x: x)

        # if one of alpha_masks is not None, we need to replace None with ones
        none_or_not = [x is None for x in alpha_mask_list]
        if all(none_or_not):
            example["alpha_masks"] = None
        elif any(none_or_not):
            for i in range(len(alpha_mask_list)):
                if alpha_mask_list[i] is None:
                    if images[i] is not None:
                        alpha_mask_list[i] = torch.ones((images[i].shape[1], images[i].shape[2]), dtype=torch.float32)
                    else:
                        alpha_mask_list[i] = torch.ones(
                            (latents_list[i].shape[1] * 8, latents_list[i].shape[2] * 8), dtype=torch.float32
                        )
            example["alpha_masks"] = torch.stack(alpha_mask_list)
        else:
            example["alpha_masks"] = torch.stack(alpha_mask_list)

        if images[0] is not None:
            images = torch.stack(images)
            images = images.to(memory_format=torch.contiguous_format).float()
        else:
            images = None
        example["images"] = images

        example["latents"] = torch.stack(latents_list) if latents_list[0] is not None else None
        example["captions"] = captions

        example["original_sizes_hw"] = torch.stack([torch.LongTensor(x) for x in original_sizes_hw])
        example["crop_top_lefts"] = torch.stack([torch.LongTensor(x) for x in crop_top_lefts])
        example["target_sizes_hw"] = torch.stack([torch.LongTensor(x) for x in target_sizes_hw])
        example["flippeds"] = flippeds

        example["network_multipliers"] = torch.FloatTensor([self.network_multiplier] * len(captions))

        if self.debug_dataset:
            example["image_keys"] = bucket[image_index : image_index + self.batch_size]
        return example

    def get_item_for_caching(self, bucket, bucket_batch_size, image_index):
        captions = []
        images = []
        input_ids1_list = []
        input_ids2_list = []
        absolute_paths = []
        resized_sizes = []
        bucket_reso = None
        flip_aug = None
        alpha_mask = None
        random_crop = None

        for image_key in bucket[image_index : image_index + bucket_batch_size]:
            image_info = self.image_data[image_key]
            subset = self.image_to_subset[image_key]

            if flip_aug is None:
                flip_aug = subset.flip_aug
                alpha_mask = subset.alpha_mask
                random_crop = subset.random_crop
                bucket_reso = image_info.bucket_reso
            else:
                # TODO そもそも混在してても動くようにしたほうがいい
                assert flip_aug == subset.flip_aug, "flip_aug must be same in a batch"
                assert alpha_mask == subset.alpha_mask, "alpha_mask must be same in a batch"
                assert random_crop == subset.random_crop, "random_crop must be same in a batch"
                assert bucket_reso == image_info.bucket_reso, "bucket_reso must be same in a batch"

            caption = image_info.caption  # TODO cache some patterns of dropping, shuffling, etc.

            if self.caching_mode == "latents":
                image = load_image(image_info.absolute_path)
            else:
                image = None

            if self.caching_mode == "text":
                input_ids1 = self.get_input_ids(caption, self.tokenizers[0])
                input_ids2 = self.get_input_ids(caption, self.tokenizers[1])
            else:
                input_ids1 = None
                input_ids2 = None

            captions.append(caption)
            images.append(image)
            input_ids1_list.append(input_ids1)
            input_ids2_list.append(input_ids2)
            absolute_paths.append(image_info.absolute_path)
            resized_sizes.append(image_info.resized_size)

        example = {}

        if images[0] is None:
            images = None
        example["images"] = images

        example["captions"] = captions
        example["input_ids1_list"] = input_ids1_list
        example["input_ids2_list"] = input_ids2_list
        example["absolute_paths"] = absolute_paths
        example["resized_sizes"] = resized_sizes
        example["flip_aug"] = flip_aug
        example["alpha_mask"] = alpha_mask
        example["random_crop"] = random_crop
        example["bucket_reso"] = bucket_reso
        return example


class DreamBoothDataset(BaseDataset):
    IMAGE_INFO_CACHE_FILE = "metadata_cache.json"

    # The is_training_dataset defines the type of dataset, training or validation 
    # if is_training_dataset is True -> training dataset
    # if is_training_dataset is False -> validation dataset
    def __init__(
        self,
        subsets: Sequence[DreamBoothSubset],
        is_training_dataset: bool,
        batch_size: int,
        resolution,
        network_multiplier: float,
        enable_bucket: bool,
        min_bucket_reso: int,
        max_bucket_reso: int,
        bucket_reso_steps: int,
        bucket_no_upscale: bool,
        prior_loss_weight: float,
        debug_dataset: bool,
        validation_split: float,
        validation_seed: Optional[int],
    ) -> None:
        super().__init__(resolution, network_multiplier, debug_dataset)

        assert resolution is not None, "resolution is required"

        self.batch_size = batch_size
        self.size = min(self.width, self.height)  # 短いほう
        self.prior_loss_weight = prior_loss_weight
        self.latents_cache = None
        self.is_training_dataset = is_training_dataset
        self.validation_seed = validation_seed
        self.validation_split = validation_split

        self.enable_bucket = enable_bucket
        if self.enable_bucket:
            min_bucket_reso, max_bucket_reso = self.adjust_min_max_bucket_reso_by_steps(
                resolution, min_bucket_reso, max_bucket_reso, bucket_reso_steps
            )
            self.min_bucket_reso = min_bucket_reso
            self.max_bucket_reso = max_bucket_reso
            self.bucket_reso_steps = bucket_reso_steps
            self.bucket_no_upscale = bucket_no_upscale
        else:
            self.min_bucket_reso = None
            self.max_bucket_reso = None
            self.bucket_reso_steps = None  # この情報は使われない
            self.bucket_no_upscale = False

        def read_caption(img_path, caption_extension, enable_wildcard):
            # captionの候補ファイル名を作る
            base_name = os.path.splitext(img_path)[0]
            base_name_face_det = base_name
            tokens = base_name.split("_")
            if len(tokens) >= 5:
                base_name_face_det = "_".join(tokens[:-4])
            cap_paths = [base_name + caption_extension, base_name_face_det + caption_extension]

            caption = None
            for cap_path in cap_paths:
                if os.path.isfile(cap_path):
                    with open(cap_path, "rt", encoding="utf-8") as f:
                        try:
                            lines = f.readlines()
                        except UnicodeDecodeError as e:
                            logger.error(f"illegal char in file (not UTF-8): {cap_path}")
                            raise e
                        assert len(lines) > 0, f"caption file is empty: {cap_path}"
                        if enable_wildcard:
                            caption = "\n".join([line.strip() for line in lines if line.strip() != ""])  # 空行を除く、改行で連結
                        else:
                            caption = lines[0].strip()
                    break
            return caption

        def load_dreambooth_dir(subset: DreamBoothSubset):
            if not os.path.isdir(subset.image_dir):
                logger.warning(f"not directory: {subset.image_dir}")
                return [], [], []

            info_cache_file = os.path.join(subset.image_dir, self.IMAGE_INFO_CACHE_FILE)
            use_cached_info_for_subset = subset.cache_info
            if use_cached_info_for_subset:
                logger.info(f"using cached image info: {info_cache_file}")
                if not os.path.isfile(info_cache_file):
                    logger.warning(
                        f"image info file not found. You can ignore this warning if this is the first time to use this subset"
                        + f": {info_cache_file}"
                    )
                    use_cached_info_for_subset = False

            if use_cached_info_for_subset:
                # json: {`img_path`:{"caption": "caption...", "resolution": [width, height]}, ...}
                with open(info_cache_file, "r", encoding="utf-8") as f:
                    metas = json.load(f)
                img_paths = list(metas.keys())
                sizes: List[Optional[Tuple[int, int]]] = [meta["resolution"] for meta in metas.values()]

                # we may need to check image size and existence of image files, but it takes time, so user should check it before training
            else:
                img_paths = glob_images(subset.image_dir, "*")
                sizes: List[Optional[Tuple[int, int]]] = [None] * len(img_paths)

                # new caching: get image size from cache files
                strategy = LatentsCachingStrategy.get_strategy()
                if strategy is not None:
                    logger.info("get image size from name of cache files")

                    # make image path to npz path mapping
                    npz_paths = glob.glob(os.path.join(subset.image_dir, "*" + strategy.cache_suffix))
                    npz_paths.sort(
                        key=lambda item: item.rsplit("_", maxsplit=2)[0]
                    )  # sort by name excluding resolution and cache_suffix
                    npz_path_index = 0

                    size_set_count = 0
                    for i, img_path in enumerate(tqdm(img_paths)):
                        l = len(os.path.splitext(img_path)[0])  # remove extension
                        found = False
                        while npz_path_index < len(npz_paths):  # until found or end of npz_paths
                            # npz_paths are sorted, so if npz_path > img_path, img_path is not found
                            if npz_paths[npz_path_index][:l] > img_path[:l]:
                                break
                            if npz_paths[npz_path_index][:l] == img_path[:l]:  # found
                                found = True
                                break
                            npz_path_index += 1  # next npz_path

                        if found:
                            w, h = strategy.get_image_size_from_disk_cache_path(img_path, npz_paths[npz_path_index])
                        else:
                            w, h = None, None

                        if w is not None and h is not None:
                            sizes[i] = (w, h)
                            size_set_count += 1
                    logger.info(f"set image size from cache files: {size_set_count}/{len(img_paths)}")

            # We want to create a training and validation split. This should be improved in the future
            # to allow a clearer distinction between training and validation. This can be seen as a 
            # short-term solution to limit what is necessary to implement validation datasets
            # 
            # We split the dataset for the subset based on if we are doing a validation split
            # The self.is_training_dataset defines the type of dataset, training or validation 
            # if self.is_training_dataset is True -> training dataset
            # if self.is_training_dataset is False -> validation dataset
            if self.validation_split > 0.0:
                # For regularization images we do not want to split this dataset. 
                if subset.is_reg is True:
                    # Skip any validation dataset for regularization images
                    if self.is_training_dataset is False:
                        img_paths = []
                        sizes = []
                    # Otherwise the img_paths remain as original img_paths and no split 
                    # required for training images dataset of regularization images
                else:
                    img_paths, sizes = split_train_val(
                        img_paths, 
                        sizes,
                        self.is_training_dataset, 
                        self.validation_split, 
                        self.validation_seed
                    )

                # new caching: get image size from cache files
                strategy = LatentsCachingStrategy.get_strategy()
                if strategy is not None:
                    logger.info("get image size from name of cache files")

                    # make image path to npz path mapping
                    npz_paths = glob.glob(os.path.join(subset.image_dir, "*" + strategy.cache_suffix))
                    npz_paths.sort(
                        key=lambda item: item.rsplit("_", maxsplit=2)[0]
                    )  # sort by name excluding resolution and cache_suffix
                    npz_path_index = 0

                    size_set_count = 0
                    for i, img_path in enumerate(tqdm(img_paths)):
                        l = len(os.path.splitext(img_path)[0])  # remove extension
                        found = False
                        while npz_path_index < len(npz_paths):  # until found or end of npz_paths
                            # npz_paths are sorted, so if npz_path > img_path, img_path is not found
                            if npz_paths[npz_path_index][:l] > img_path[:l]:
                                break
                            if npz_paths[npz_path_index][:l] == img_path[:l]:  # found
                                found = True
                                break
                            npz_path_index += 1  # next npz_path

                        if found:
                            w, h = strategy.get_image_size_from_disk_cache_path(img_path, npz_paths[npz_path_index])
                        else:
                            w, h = None, None

                        if w is not None and h is not None:
                            sizes[i] = [w, h]
                            size_set_count += 1
                    logger.info(f"set image size from cache files: {size_set_count}/{len(img_paths)}")

            logger.info(f"found directory {subset.image_dir} contains {len(img_paths)} image files")

            if use_cached_info_for_subset:
                captions = [meta["caption"] for meta in metas.values()]
                missing_captions = [img_path for img_path, caption in zip(img_paths, captions) if caption is None or caption == ""]
            else:
                # 画像ファイルごとにプロンプトを読み込み、もしあればそちらを使う
                captions = []
                missing_captions = []
                for img_path in tqdm(img_paths, desc="read caption"):
                    cap_for_img = read_caption(img_path, subset.caption_extension, subset.enable_wildcard)
                    if cap_for_img is None and subset.class_tokens is None:
                        logger.warning(
                            f"neither caption file nor class tokens are found. use empty caption for {img_path}"
                        )
                        captions.append("")
                        missing_captions.append(img_path)
                    else:
                        if cap_for_img is None:
                            captions.append(subset.class_tokens)
                            missing_captions.append(img_path)
                        else:
                            captions.append(cap_for_img)

            self.set_tag_frequency(os.path.basename(subset.image_dir), captions)  # タグ頻度を記録

            if missing_captions:
                number_of_missing_captions = len(missing_captions)
                number_of_missing_captions_to_show = 5
                remaining_missing_captions = number_of_missing_captions - number_of_missing_captions_to_show

                logger.warning(
                    f"No caption file found for {number_of_missing_captions} images. Training will continue without captions for these images. If class token exists, it will be used."
                )
                for i, missing_caption in enumerate(missing_captions):
                    if i >= number_of_missing_captions_to_show:
                        logger.warning(missing_caption + f"... and {remaining_missing_captions} more")
                        break
                    logger.warning(missing_caption)

            if not use_cached_info_for_subset and subset.cache_info:
                logger.info(f"cache image info: {info_cache_file}")
                sizes = [self.get_image_size(img_path) for img_path in tqdm(img_paths, desc="get image size")]
                matas = {}
                for img_path, caption, size in zip(img_paths, captions, sizes):
                    matas[img_path] = {"caption": caption, "resolution": list(size)}
                with open(info_cache_file, "w", encoding="utf-8") as f:
                    json.dump(matas, f, ensure_ascii=False, indent=2)
                logger.info(f"cache image info done: {info_cache_file}")

            # if sizes are not set, image size will be read in make_buckets
            return img_paths, captions, sizes

        logger.info("prepare images.")
        num_train_images = 0
        num_reg_images = 0
        reg_infos: List[Tuple[ImageInfo, DreamBoothSubset]] = []
        for subset in subsets:
<<<<<<< HEAD
            if subset.num_repeats < 1:
                logger.warning(f"ignore subset with image_dir='{subset.image_dir}': num_repeats is less than 1")
=======
            num_repeats = subset.num_repeats if self.is_training_dataset else 1
            if num_repeats < 1:
                logger.warning(
                    f"ignore subset with image_dir='{subset.image_dir}': num_repeats is less than 1 / num_repeatsが1を下回っているためサブセットを無視します: {num_repeats}"
                )
>>>>>>> 894037f2
                continue

            if subset in self.subsets:
                logger.warning(f"ignore duplicated subset with image_dir='{subset.image_dir}': use the first one")
                continue

            img_paths, captions, sizes = load_dreambooth_dir(subset)
            if len(img_paths) < 1:
                logger.warning(f"ignore subset with image_dir='{subset.image_dir}': no images found")
                continue

            if subset.is_reg:
                num_reg_images += num_repeats * len(img_paths)
            else:
                num_train_images += num_repeats * len(img_paths)

            for img_path, caption, size in zip(img_paths, captions, sizes):
                info = ImageInfo(img_path, num_repeats, caption, subset.is_reg, img_path)
                if size is not None:
                    info.image_size = size
                if subset.is_reg:
                    reg_infos.append((info, subset))
                else:
                    self.register_image(info, subset)

            subset.img_count = len(img_paths)
            self.subsets.append(subset)

        images_split_name = "train" if self.is_training_dataset else "validation"
        logger.info(f"{num_train_images} {images_split_name} images with repeats.")

        self.num_train_images = num_train_images

        logger.info(f"{num_reg_images} reg images with repeats.")
        if num_train_images < num_reg_images:
            logger.warning("some of reg images are not used")

        if num_reg_images == 0:
            logger.warning("no regularization images")
        else:
            # num_repeatsを計算する：どうせ大した数ではないのでループで処理する
            n = 0
            first_loop = True
            while n < num_train_images:
                for info, subset in reg_infos:
                    if first_loop:
                        self.register_image(info, subset)
                        n += info.num_repeats
                    else:
                        info.num_repeats += 1  # rewrite registered info
                        n += 1
                    if n >= num_train_images:
                        break
                first_loop = False

        self.num_reg_images = num_reg_images


class FineTuningDataset(BaseDataset):
    def __init__(
        self,
        subsets: Sequence[FineTuningSubset],
        batch_size: int,
        resolution,
        network_multiplier: float,
        enable_bucket: bool,
        min_bucket_reso: int,
        max_bucket_reso: int,
        bucket_reso_steps: int,
        bucket_no_upscale: bool,
        debug_dataset: bool,
        validation_seed: int,
        validation_split: float,
    ) -> None:
        super().__init__(resolution, network_multiplier, debug_dataset)

        self.batch_size = batch_size

        self.num_train_images = 0
        self.num_reg_images = 0

        for subset in subsets:
            if subset.num_repeats < 1:
                logger.warning(
                    f"ignore subset with metadata_file='{subset.metadata_file}': num_repeats is less than 1"
                )
                continue

            if subset in self.subsets:
                logger.warning(
                    f"ignore duplicated subset with metadata_file='{subset.metadata_file}': use the first one"
                )
                continue

            # メタデータを読み込む
            if os.path.exists(subset.metadata_file):
                logger.info(f"loading existing metadata: {subset.metadata_file}")
                with open(subset.metadata_file, "rt", encoding="utf-8") as f:
                    metadata = json.load(f)
            else:
                raise ValueError(f"no metadata: {subset.metadata_file}")

            if len(metadata) < 1:
                logger.warning(f"ignore subset with '{subset.metadata_file}': no image entries found")
                continue

            tags_list = []
            for image_key, img_md in metadata.items():
                # path情報を作る
                abs_path = None

                # まず画像を優先して探す
                if os.path.exists(image_key):
                    abs_path = image_key
                else:
                    # わりといい加減だがいい方法が思いつかん
                    paths = glob_images(subset.image_dir, image_key)
                    if len(paths) > 0:
                        abs_path = paths[0]

                # なければnpzを探す
                if abs_path is None:
                    if os.path.exists(os.path.splitext(image_key)[0] + ".npz"):
                        abs_path = os.path.splitext(image_key)[0] + ".npz"
                    else:
                        npz_path = os.path.join(subset.image_dir, image_key + ".npz")
                        if os.path.exists(npz_path):
                            abs_path = npz_path

                assert abs_path is not None, f"no image: {image_key}"

                caption = img_md.get("caption")
                tags = img_md.get("tags")
                if caption is None:
                    caption = tags  # could be multiline
                    tags = None

                if subset.enable_wildcard:
                    # tags must be single line
                    if tags is not None:
                        tags = tags.replace("\n", subset.caption_separator)

                    # add tags to each line of caption
                    if caption is not None and tags is not None:
                        caption = "\n".join(
                            [f"{line}{subset.caption_separator}{tags}" for line in caption.split("\n") if line.strip() != ""]
                        )
                else:
                    # use as is
                    if tags is not None and len(tags) > 0:
                        caption = caption + subset.caption_separator + tags
                        tags_list.append(tags)

                if caption is None:
                    caption = ""

                image_info = ImageInfo(image_key, subset.num_repeats, caption, False, abs_path)
                image_info.image_size = img_md.get("train_resolution")

                if not subset.color_aug and not subset.random_crop:
                    # if npz exists, use them
                    image_info.latents_npz, image_info.latents_npz_flipped = self.image_key_to_npz_file(subset, image_key)

                self.register_image(image_info, subset)

            self.num_train_images += len(metadata) * subset.num_repeats

            # TODO do not record tag freq when no tag
            self.set_tag_frequency(os.path.basename(subset.metadata_file), tags_list)
            subset.img_count = len(metadata)
            self.subsets.append(subset)

        # check existence of all npz files
        use_npz_latents = all([not (subset.color_aug or subset.random_crop) for subset in self.subsets])
        if use_npz_latents:
            flip_aug_in_subset = False
            npz_any = False
            npz_all = True

            for image_info in self.image_data.values():
                subset = self.image_to_subset[image_info.image_key]

                has_npz = image_info.latents_npz is not None
                npz_any = npz_any or has_npz

                if subset.flip_aug:
                    has_npz = has_npz and image_info.latents_npz_flipped is not None
                    flip_aug_in_subset = True
                npz_all = npz_all and has_npz

                if npz_any and not npz_all:
                    break

            if not npz_any:
                use_npz_latents = False
                logger.warning("npz file does not exist. ignore npz files")
            elif not npz_all:
                use_npz_latents = False
                logger.warning("some of npz file does not exist. ignore npz files")
                if flip_aug_in_subset:
                    logger.warning("maybe no flipped files")
        # else:
        #   logger.info("npz files are not used with color_aug and/or random_crop")

        # check min/max bucket size
        sizes = set()
        resos = set()
        for image_info in self.image_data.values():
            if image_info.image_size is None:
                sizes = None  # not calculated
                break
            sizes.add(image_info.image_size[0])
            sizes.add(image_info.image_size[1])
            resos.add(tuple(image_info.image_size))

        if sizes is None:
            if use_npz_latents:
                use_npz_latents = False
                logger.warning("npz files exist, but no bucket info in metadata. ignore npz files")

            assert (
                resolution is not None
            ), "if metadata doesn't have bucket info, resolution is required"

            self.enable_bucket = enable_bucket
            if self.enable_bucket:
                min_bucket_reso, max_bucket_reso = self.adjust_min_max_bucket_reso_by_steps(
                    resolution, min_bucket_reso, max_bucket_reso, bucket_reso_steps
                )
                self.min_bucket_reso = min_bucket_reso
                self.max_bucket_reso = max_bucket_reso
                self.bucket_reso_steps = bucket_reso_steps
                self.bucket_no_upscale = bucket_no_upscale
        else:
            if not enable_bucket:
                logger.info("metadata has bucket info, enable bucketing")
            logger.info("using bucket info in metadata")
            self.enable_bucket = True

            assert (
                not bucket_no_upscale
            ), "if metadata has bucket info, bucket reso is precalculated, so bucket_no_upscale cannot be used"

            # bucket情報を初期化しておく、make_bucketsで再作成しない
            self.bucket_manager = BucketManager(False, None, None, None, None)
            self.bucket_manager.set_predefined_resos(resos)

        # npz情報をきれいにしておく
        if not use_npz_latents:
            for image_info in self.image_data.values():
                image_info.latents_npz = image_info.latents_npz_flipped = None

    def image_key_to_npz_file(self, subset: FineTuningSubset, image_key):
        base_name = os.path.splitext(image_key)[0]
        npz_file_norm = base_name + ".npz"

        if os.path.exists(npz_file_norm):
            # image_key is full path
            npz_file_flip = base_name + "_flip.npz"
            if not os.path.exists(npz_file_flip):
                npz_file_flip = None
            return npz_file_norm, npz_file_flip

        # if not full path, check image_dir. if image_dir is None, return None
        if subset.image_dir is None:
            return None, None

        # image_key is relative path
        npz_file_norm = os.path.join(subset.image_dir, image_key + ".npz")
        npz_file_flip = os.path.join(subset.image_dir, image_key + "_flip.npz")

        if not os.path.exists(npz_file_norm):
            npz_file_norm = None
            npz_file_flip = None
        elif not os.path.exists(npz_file_flip):
            npz_file_flip = None

        return npz_file_norm, npz_file_flip


class ControlNetDataset(BaseDataset):
    def __init__(
        self,
        subsets: Sequence[ControlNetSubset],
        batch_size: int,
        resolution,
        network_multiplier: float,
        enable_bucket: bool,
        min_bucket_reso: int,
        max_bucket_reso: int,
        bucket_reso_steps: int,
        bucket_no_upscale: bool,
        debug_dataset: bool,
        validation_split: float,
        validation_seed: Optional[int],        
    ) -> None:
        super().__init__(resolution, network_multiplier, debug_dataset)

        db_subsets = []
        for subset in subsets:
            assert (
                not subset.random_crop
            ), "random_crop is not supported in ControlNetDataset"
            db_subset = DreamBoothSubset(
                subset.image_dir,
                False,
                None,
                subset.caption_extension,
                subset.cache_info,
                False,
                subset.num_repeats,
                subset.shuffle_caption,
                subset.caption_separator,
                subset.keep_tokens,
                subset.keep_tokens_separator,
                subset.secondary_separator,
                subset.enable_wildcard,
                subset.color_aug,
                subset.flip_aug,
                subset.face_crop_aug_range,
                subset.random_crop,
                subset.caption_dropout_rate,
                subset.caption_dropout_every_n_epochs,
                subset.caption_tag_dropout_rate,
                subset.caption_prefix,
                subset.caption_suffix,
                subset.token_warmup_min,
                subset.token_warmup_step,
            )
            db_subsets.append(db_subset)

        self.dreambooth_dataset_delegate = DreamBoothDataset(
            db_subsets,
            True,
            batch_size,
            resolution,
            network_multiplier,
            enable_bucket,
            min_bucket_reso,
            max_bucket_reso,
            bucket_reso_steps,
            bucket_no_upscale,
            1.0,
            debug_dataset,
            validation_split,
            validation_seed,
        )

        # config_util等から参照される値をいれておく（若干微妙なのでなんとかしたい）
        self.image_data = self.dreambooth_dataset_delegate.image_data
        self.batch_size = batch_size
        self.num_train_images = self.dreambooth_dataset_delegate.num_train_images
        self.num_reg_images = self.dreambooth_dataset_delegate.num_reg_images        
        self.validation_split = validation_split
        self.validation_seed = validation_seed 

        # assert all conditioning data exists
        missing_imgs = []
        cond_imgs_with_pair = set()
        for image_key, info in self.dreambooth_dataset_delegate.image_data.items():
            db_subset = self.dreambooth_dataset_delegate.image_to_subset[image_key]
            subset = None
            for s in subsets:
                if s.image_dir == db_subset.image_dir:
                    subset = s
                    break
            assert subset is not None, "internal error: subset not found"

            if not os.path.isdir(subset.conditioning_data_dir):
                logger.warning(f"not directory: {subset.conditioning_data_dir}")
                continue

            img_basename = os.path.splitext(os.path.basename(info.absolute_path))[0]
            ctrl_img_path = glob_images(subset.conditioning_data_dir, img_basename)
            if len(ctrl_img_path) < 1:
                missing_imgs.append(img_basename)
                continue
            ctrl_img_path = ctrl_img_path[0]
            ctrl_img_path = os.path.abspath(ctrl_img_path)  # normalize path

            info.cond_img_path = ctrl_img_path
            cond_imgs_with_pair.add(os.path.splitext(ctrl_img_path)[0])  # remove extension because Windows is case insensitive

        extra_imgs = []
        for subset in subsets:
            conditioning_img_paths = glob_images(subset.conditioning_data_dir, "*")
            conditioning_img_paths = [os.path.abspath(p) for p in conditioning_img_paths]  # normalize path
            extra_imgs.extend([p for p in conditioning_img_paths if os.path.splitext(p)[0] not in cond_imgs_with_pair])

        assert (
            len(missing_imgs) == 0
        ), f"missing conditioning data for {len(missing_imgs)} images: {missing_imgs}"
        assert (
            len(extra_imgs) == 0
        ), f"extra conditioning data for {len(extra_imgs)} images: {extra_imgs}"

        self.conditioning_image_transforms = IMAGE_TRANSFORMS

    def set_current_strategies(self):
        return self.dreambooth_dataset_delegate.set_current_strategies()

    def make_buckets(self):
        self.dreambooth_dataset_delegate.make_buckets()
        self.bucket_manager = self.dreambooth_dataset_delegate.bucket_manager
        self.buckets_indices = self.dreambooth_dataset_delegate.buckets_indices

    def cache_latents(self, vae, vae_batch_size=1, cache_to_disk=False, is_main_process=True):
        return self.dreambooth_dataset_delegate.cache_latents(vae, vae_batch_size, cache_to_disk, is_main_process)

    def new_cache_latents(self, model: Any, accelerator: Accelerator):
        return self.dreambooth_dataset_delegate.new_cache_latents(model, accelerator)

    def new_cache_text_encoder_outputs(self, models: List[Any], is_main_process: bool):
        return self.dreambooth_dataset_delegate.new_cache_text_encoder_outputs(models, is_main_process)

    def __len__(self):
        return self.dreambooth_dataset_delegate.__len__()

    def __getitem__(self, index):
        example = self.dreambooth_dataset_delegate[index]

        bucket = self.dreambooth_dataset_delegate.bucket_manager.buckets[
            self.dreambooth_dataset_delegate.buckets_indices[index].bucket_index
        ]
        bucket_batch_size = self.dreambooth_dataset_delegate.buckets_indices[index].bucket_batch_size
        image_index = self.dreambooth_dataset_delegate.buckets_indices[index].batch_index * bucket_batch_size

        conditioning_images = []

        for i, image_key in enumerate(bucket[image_index : image_index + bucket_batch_size]):
            image_info = self.dreambooth_dataset_delegate.image_data[image_key]

            target_size_hw = example["target_sizes_hw"][i]
            original_size_hw = example["original_sizes_hw"][i]
            crop_top_left = example["crop_top_lefts"][i]
            flipped = example["flippeds"][i]
            cond_img = load_image(image_info.cond_img_path)

            if self.dreambooth_dataset_delegate.enable_bucket:
                assert (
                    cond_img.shape[0] == original_size_hw[0] and cond_img.shape[1] == original_size_hw[1]
                ), f"size of conditioning image is not match : {image_info.absolute_path}"
                cond_img = cv2.resize(
                    cond_img, image_info.resized_size, interpolation=cv2.INTER_AREA
                )  # INTER_AREAでやりたいのでcv2でリサイズ

                # TODO support random crop
                # 現在サポートしているcropはrandomではなく中央のみ
                h, w = target_size_hw
                ct = (cond_img.shape[0] - h) // 2
                cl = (cond_img.shape[1] - w) // 2
                cond_img = cond_img[ct : ct + h, cl : cl + w]
            else:
                # assert (
                #     cond_img.shape[0] == self.height and cond_img.shape[1] == self.width
                # ), f"image size is small / 画像サイズが小さいようです: {image_info.absolute_path}"
                # resize to target
                if cond_img.shape[0] != target_size_hw[0] or cond_img.shape[1] != target_size_hw[1]:
                    cond_img = pil_resize(cond_img, (int(target_size_hw[1]), int(target_size_hw[0])))

            if flipped:
                cond_img = cond_img[:, ::-1, :].copy()  # copy to avoid negative stride

            cond_img = self.conditioning_image_transforms(cond_img)
            conditioning_images.append(cond_img)

        example["conditioning_images"] = torch.stack(conditioning_images).to(memory_format=torch.contiguous_format).float()

        return example


# behave as Dataset mock
class DatasetGroup(torch.utils.data.ConcatDataset):
    def __init__(self, datasets: Sequence[Union[DreamBoothDataset, FineTuningDataset]]):
        self.datasets: List[Union[DreamBoothDataset, FineTuningDataset]]

        super().__init__(datasets)

        self.image_data = {}
        self.num_train_images = 0
        self.num_reg_images = 0

        # simply concat together
        # TODO: handling image_data key duplication among dataset
        #   In practical, this is not the big issue because image_data is accessed from outside of dataset only for debug_dataset.
        for dataset in datasets:
            self.image_data.update(dataset.image_data)
            self.num_train_images += dataset.num_train_images
            self.num_reg_images += dataset.num_reg_images

    def add_replacement(self, str_from, str_to):
        for dataset in self.datasets:
            dataset.add_replacement(str_from, str_to)

    # def make_buckets(self):
    #   for dataset in self.datasets:
    #     dataset.make_buckets()

    def set_text_encoder_output_caching_strategy(self, strategy: TextEncoderOutputsCachingStrategy):
        """
        DataLoader is run in multiple processes, so we need to set the strategy manually.
        """
        for dataset in self.datasets:
            dataset.set_text_encoder_output_caching_strategy(strategy)

    def enable_XTI(self, *args, **kwargs):
        for dataset in self.datasets:
            dataset.enable_XTI(*args, **kwargs)

    def cache_latents(self, vae, vae_batch_size=1, cache_to_disk=False, is_main_process=True, file_suffix=".npz"):
<<<<<<< HEAD
        for i, dataset in enumerate(self.datasets):
            logger.info(f"[Dataset {i}]")
            dataset.cache_latents(vae, vae_batch_size, cache_to_disk, is_main_process, file_suffix)

    def new_cache_latents(self, model: Any, accelerator: Accelerator):
        for i, dataset in enumerate(self.datasets):
            logger.info(f"[Dataset {i}]")
=======
        for i, dataset in enumerate(self.datasets):
            logger.info(f"[Dataset {i}]")
            dataset.cache_latents(vae, vae_batch_size, cache_to_disk, is_main_process, file_suffix)

    def new_cache_latents(self, model: Any, accelerator: Accelerator):
        for i, dataset in enumerate(self.datasets):
            logger.info(f"[Dataset {i}]")
>>>>>>> 894037f2
            dataset.new_cache_latents(model, accelerator)
        accelerator.wait_for_everyone()

    def cache_text_encoder_outputs(
        self, tokenizers, text_encoders, device, weight_dtype, cache_to_disk=False, is_main_process=True
    ):
        for i, dataset in enumerate(self.datasets):
            logger.info(f"[Dataset {i}]")
            dataset.cache_text_encoder_outputs(tokenizers, text_encoders, device, weight_dtype, cache_to_disk, is_main_process)

    def cache_text_encoder_outputs_sd3(
        self, tokenizer, text_encoders, device, output_dtype, te_dtypes, cache_to_disk=False, is_main_process=True, batch_size=None
    ):
        for i, dataset in enumerate(self.datasets):
            logger.info(f"[Dataset {i}]")
            dataset.cache_text_encoder_outputs_sd3(
                tokenizer, text_encoders, device, output_dtype, te_dtypes, cache_to_disk, is_main_process, batch_size
            )

    def new_cache_text_encoder_outputs(self, models: List[Any], accelerator: Accelerator):
        for i, dataset in enumerate(self.datasets):
            logger.info(f"[Dataset {i}]")
            dataset.new_cache_text_encoder_outputs(models, accelerator)
        accelerator.wait_for_everyone()

    def set_caching_mode(self, caching_mode):
        for dataset in self.datasets:
            dataset.set_caching_mode(caching_mode)

    def verify_bucket_reso_steps(self, min_steps: int):
        for dataset in self.datasets:
            dataset.verify_bucket_reso_steps(min_steps)

    def get_resolutions(self) -> List[Tuple[int, int]]:
        return [(dataset.width, dataset.height) for dataset in self.datasets]

    def is_latent_cacheable(self) -> bool:
        return all([dataset.is_latent_cacheable() for dataset in self.datasets])

    def is_text_encoder_output_cacheable(self) -> bool:
        return all([dataset.is_text_encoder_output_cacheable() for dataset in self.datasets])

    def set_current_strategies(self):
        for dataset in self.datasets:
            dataset.set_current_strategies()

    def set_current_epoch(self, epoch):
        for dataset in self.datasets:
            dataset.set_current_epoch(epoch)

    def set_current_step(self, step):
        for dataset in self.datasets:
            dataset.set_current_step(step)

    def set_max_train_steps(self, max_train_steps):
        for dataset in self.datasets:
            dataset.set_max_train_steps(max_train_steps)

    def disable_token_padding(self):
        for dataset in self.datasets:
            dataset.disable_token_padding()


def is_disk_cached_latents_is_expected(reso, npz_path: str, flip_aug: bool, alpha_mask: bool):
    expected_latents_size = (reso[1] // 8, reso[0] // 8)  # bucket_resoはWxHなので注意

    if not os.path.exists(npz_path):
        return False

    try:
        npz = np.load(npz_path)
        if "latents" not in npz or "original_size" not in npz or "crop_ltrb" not in npz:  # old ver?
            return False
        if npz["latents"].shape[1:3] != expected_latents_size:
            return False

        if flip_aug:
            if "latents_flipped" not in npz:
                return False
            if npz["latents_flipped"].shape[1:3] != expected_latents_size:
                return False

        if alpha_mask:
            if "alpha_mask" not in npz:
                return False
            if (npz["alpha_mask"].shape[1], npz["alpha_mask"].shape[0]) != reso:  # HxW => WxH != reso
                return False
        else:
            if "alpha_mask" in npz:
                return False
    except Exception as e:
        logger.error(f"Error loading file: {npz_path}")
        raise e

    return True


# 戻り値は、latents_tensor, (original_size width, original_size height), (crop left, crop top)
# TODO update to use CachingStrategy
# def load_latents_from_disk(
#     npz_path,
# ) -> Tuple[Optional[np.ndarray], Optional[List[int]], Optional[List[int]], Optional[np.ndarray], Optional[np.ndarray]]:
#     npz = np.load(npz_path)
#     if "latents" not in npz:
#         raise ValueError(f"error: npz is old format. please re-generate {npz_path}")

#     latents = npz["latents"]
#     original_size = npz["original_size"].tolist()
#     crop_ltrb = npz["crop_ltrb"].tolist()
#     flipped_latents = npz["latents_flipped"] if "latents_flipped" in npz else None
#     alpha_mask = npz["alpha_mask"] if "alpha_mask" in npz else None
#     return latents, original_size, crop_ltrb, flipped_latents, alpha_mask


# def save_latents_to_disk(npz_path, latents_tensor, original_size, crop_ltrb, flipped_latents_tensor=None, alpha_mask=None):
#     kwargs = {}
#     if flipped_latents_tensor is not None:
#         kwargs["latents_flipped"] = flipped_latents_tensor.float().cpu().numpy()
#     if alpha_mask is not None:
#         kwargs["alpha_mask"] = alpha_mask.float().cpu().numpy()
#     np.savez(
#         npz_path,
#         latents=latents_tensor.float().cpu().numpy(),
#         original_size=np.array(original_size),
#         crop_ltrb=np.array(crop_ltrb),
#         **kwargs,
#     )


def debug_dataset(train_dataset, show_input_ids=False):
    logger.info(f"Total dataset length (steps): {len(train_dataset)}")
    logger.info("`S` for next step, `E` for next epoch no. , Escape for exit.")

    epoch = 1
    while True:
        logger.info(f"")
        logger.info(f"epoch: {epoch}")

        steps = (epoch - 1) * len(train_dataset) + 1
        indices = list(range(len(train_dataset)))
        random.shuffle(indices)

        k = 0
        for i, idx in enumerate(indices):
            train_dataset.set_current_epoch(epoch)
            train_dataset.set_current_step(steps)
            logger.info(f"steps: {steps} ({i + 1}/{len(train_dataset)})")

            example = train_dataset[idx]
            if example["latents"] is not None:
                logger.info(f"sample has latents from npz file: {example['latents'].size()}")
            for j, (ik, cap, lw, orgsz, crptl, trgsz, flpdz) in enumerate(
                zip(
                    example["image_keys"],
                    example["captions"],
                    example["loss_weights"],
                    # example["input_ids"],
                    example["original_sizes_hw"],
                    example["crop_top_lefts"],
                    example["target_sizes_hw"],
                    example["flippeds"],
                )
            ):
                logger.info(
                    f'{ik}, size: {train_dataset.image_data[ik].image_size}, loss weight: {lw}, caption: "{cap}", original size: {orgsz}, crop top left: {crptl}, target size: {trgsz}, flipped: {flpdz}'
                )
                if "network_multipliers" in example:
                    logger.info(f"network multiplier: {example['network_multipliers'][j]}")
                if "custom_attributes" in example:
                    logger.info(f"custom attributes: {example['custom_attributes'][j]}")

                # if show_input_ids:
                #     logger.info(f"input ids: {iid}")
                #     if "input_ids2" in example:
                #         logger.info(f"input ids2: {example['input_ids2'][j]}")
                if example["images"] is not None:
                    im = example["images"][j]
                    logger.info(f"image size: {im.size()}")
                    im = ((im.numpy() + 1.0) * 127.5).astype(np.uint8)
                    im = np.transpose(im, (1, 2, 0))  # c,H,W -> H,W,c
                    im = im[:, :, ::-1]  # RGB -> BGR (OpenCV)

                    if "conditioning_images" in example:
                        cond_img = example["conditioning_images"][j]
                        logger.info(f"conditioning image size: {cond_img.size()}")
                        cond_img = ((cond_img.numpy() + 1.0) * 127.5).astype(np.uint8)
                        cond_img = np.transpose(cond_img, (1, 2, 0))
                        cond_img = cond_img[:, :, ::-1]
                        if os.name == "nt":
                            cv2.imshow("cond_img", cond_img)

                    if "alpha_masks" in example and example["alpha_masks"] is not None:
                        alpha_mask = example["alpha_masks"][j]
                        logger.info(f"alpha mask size: {alpha_mask.size()}")
                        alpha_mask = (alpha_mask.numpy() * 255.0).astype(np.uint8)
                        if os.name == "nt":
                            cv2.imshow("alpha_mask", alpha_mask)

                    if os.name == "nt":  # only windows
                        cv2.imshow("img", im)
                        k = cv2.waitKey()
                        cv2.destroyAllWindows()
                    if k == 27 or k == ord("s") or k == ord("e"):
                        break
            steps += 1

            if k == ord("e"):
                break
            if k == 27 or (example["images"] is None and i >= 8):
                k = 27
                break
        if k == 27:
            break

        epoch += 1


def glob_images(directory, base="*"):
    img_paths = []
    for ext in IMAGE_EXTENSIONS:
        if base == "*":
            img_paths.extend(glob.glob(os.path.join(glob.escape(directory), base + ext)))
        else:
            img_paths.extend(glob.glob(glob.escape(os.path.join(directory, base + ext))))
    img_paths = list(set(img_paths))  # 重複を排除
    img_paths.sort()
    return img_paths


def glob_images_pathlib(dir_path, recursive):
    image_paths = []
    if recursive:
        for ext in IMAGE_EXTENSIONS:
            image_paths += list(dir_path.rglob("*" + ext))
    else:
        for ext in IMAGE_EXTENSIONS:
            image_paths += list(dir_path.glob("*" + ext))
    image_paths = list(set(image_paths))  # 重複を排除
    image_paths.sort()
    return image_paths


class MinimalDataset(BaseDataset):
    def __init__(self, resolution, network_multiplier, debug_dataset=False):
        super().__init__(resolution, network_multiplier, debug_dataset)

        self.num_train_images = 0  # update in subclass
        self.num_reg_images = 0  # update in subclass
        self.datasets = [self]
        self.batch_size = 1  # update in subclass

        self.subsets = [self]
        self.num_repeats = 1  # update in subclass if needed
        self.img_count = 1  # update in subclass if needed
        self.bucket_info = {}
        self.is_reg = False
        self.image_dir = "dummy"  # for metadata

    def verify_bucket_reso_steps(self, min_steps: int):
        pass

    def is_latent_cacheable(self) -> bool:
        return False

    def __len__(self):
        raise NotImplementedError

    # override to avoid shuffling buckets
    def set_current_epoch(self, epoch):
        self.current_epoch = epoch

    def __getitem__(self, idx):
        r"""
        The subclass may have image_data for debug_dataset, which is a dict of ImageInfo objects.

        Returns: example like this:

            for i in range(batch_size):
                image_key = ...  # whatever hashable
                image_keys.append(image_key)

                image = ...  # PIL Image
                img_tensor = self.image_transforms(img)
                images.append(img_tensor)

                caption = ...  # str
                input_ids = self.get_input_ids(caption)
                input_ids_list.append(input_ids)

                captions.append(caption)

            images = torch.stack(images, dim=0)
            input_ids_list = torch.stack(input_ids_list, dim=0)
            example = {
                "images": images,
                "input_ids": input_ids_list,
                "captions": captions,   # for debug_dataset
                "latents": None,
                "image_keys": image_keys,   # for debug_dataset
                "loss_weights": torch.ones(batch_size, dtype=torch.float32),
            }
            return example
        """
        raise NotImplementedError

    def get_resolutions(self) -> List[Tuple[int, int]]:
        return []


def load_arbitrary_dataset(args, tokenizer=None) -> MinimalDataset:
    module = ".".join(args.dataset_class.split(".")[:-1])
    dataset_class = args.dataset_class.split(".")[-1]
    module = importlib.import_module(module)
    dataset_class = getattr(module, dataset_class)
    train_dataset_group: MinimalDataset = dataset_class(tokenizer, args.max_token_length, args.resolution, args.debug_dataset)
    return train_dataset_group


def load_image(image_path, alpha=False):
    try:
        with Image.open(image_path) as image:
            if alpha:
                if not image.mode == "RGBA":
                    image = image.convert("RGBA")
            else:
                if not image.mode == "RGB":
                    image = image.convert("RGB")
            img = np.array(image, np.uint8)
            return img
    except (IOError, OSError) as e:
        logger.error(f"Error loading file: {image_path}")
        raise e


# 画像を読み込む。戻り値はnumpy.ndarray,(original width, original height),(crop left, crop top, crop right, crop bottom)
def trim_and_resize_if_required(
    random_crop: bool, image: np.ndarray, reso, resized_size: Tuple[int, int]
) -> Tuple[np.ndarray, Tuple[int, int], Tuple[int, int, int, int]]:
    image_height, image_width = image.shape[0:2]
    original_size = (image_width, image_height)  # size before resize

    if image_width != resized_size[0] or image_height != resized_size[1]:
        # リサイズする
        if image_width > resized_size[0] and image_height > resized_size[1]:
            image = cv2.resize(image, resized_size, interpolation=cv2.INTER_AREA)  # INTER_AREAでやりたいのでcv2でリサイズ
        else:
            image = pil_resize(image, resized_size)

    image_height, image_width = image.shape[0:2]

    if image_width > reso[0]:
        trim_size = image_width - reso[0]
        p = trim_size // 2 if not random_crop else random.randint(0, trim_size)
        # logger.info(f"w {trim_size} {p}")
        image = image[:, p : p + reso[0]]
    if image_height > reso[1]:
        trim_size = image_height - reso[1]
        p = trim_size // 2 if not random_crop else random.randint(0, trim_size)
        # logger.info(f"h {trim_size} {p})
        image = image[p : p + reso[1]]

    # random cropの場合のcropされた値をどうcrop left/topに反映するべきか全くアイデアがない
    # I have no idea how to reflect the cropped value in crop left/top in the case of random crop

    crop_ltrb = BucketManager.get_crop_ltrb(reso, original_size)

    assert image.shape[0] == reso[1] and image.shape[1] == reso[0], f"internal error, illegal trimmed size: {image.shape}, {reso}"
    return image, original_size, crop_ltrb


# for new_cache_latents
def load_images_and_masks_for_caching(
    image_infos: List[ImageInfo], use_alpha_mask: bool, random_crop: bool
) -> Tuple[torch.Tensor, List[np.ndarray], List[Tuple[int, int]], List[Tuple[int, int, int, int]]]:
    r"""
    requires image_infos to have: [absolute_path or image], bucket_reso, resized_size

    returns: image_tensor, alpha_masks, original_sizes, crop_ltrbs

    image_tensor: torch.Tensor = torch.Size([B, 3, H, W]), ...], normalized to [-1, 1]
    alpha_masks: List[np.ndarray] = [np.ndarray([H, W]), ...], normalized to [0, 1]
    original_sizes: List[Tuple[int, int]] = [(W, H), ...]
    crop_ltrbs: List[Tuple[int, int, int, int]] = [(L, T, R, B), ...]
    """
    images: List[torch.Tensor] = []
    alpha_masks: List[np.ndarray] = []
    original_sizes: List[Tuple[int, int]] = []
    crop_ltrbs: List[Tuple[int, int, int, int]] = []
    for info in image_infos:
        image = load_image(info.absolute_path, use_alpha_mask) if info.image is None else np.array(info.image, np.uint8)
        # TODO 画像のメタデータが壊れていて、メタデータから割り当てたbucketと実際の画像サイズが一致しない場合があるのでチェック追加要
        image, original_size, crop_ltrb = trim_and_resize_if_required(random_crop, image, info.bucket_reso, info.resized_size)

        original_sizes.append(original_size)
        crop_ltrbs.append(crop_ltrb)

        if use_alpha_mask:
            if image.shape[2] == 4:
                alpha_mask = image[:, :, 3]  # [H,W]
                alpha_mask = alpha_mask.astype(np.float32) / 255.0
                alpha_mask = torch.FloatTensor(alpha_mask)  # [H,W]
            else:
                alpha_mask = torch.ones_like(image[:, :, 0], dtype=torch.float32)  # [H,W]
        else:
            alpha_mask = None
        alpha_masks.append(alpha_mask)

        image = image[:, :, :3]  # remove alpha channel if exists
        image = IMAGE_TRANSFORMS(image)
        images.append(image)

    img_tensor = torch.stack(images, dim=0)
    return img_tensor, alpha_masks, original_sizes, crop_ltrbs


def cache_batch_latents(
    vae: AutoencoderKL, cache_to_disk: bool, image_infos: List[ImageInfo], flip_aug: bool, use_alpha_mask: bool, random_crop: bool
) -> None:
    r"""
    requires image_infos to have: absolute_path, bucket_reso, resized_size, latents_npz
    optionally requires image_infos to have: image
    if cache_to_disk is True, set info.latents_npz
        flipped latents is also saved if flip_aug is True
    if cache_to_disk is False, set info.latents
        latents_flipped is also set if flip_aug is True
    latents_original_size and latents_crop_ltrb are also set
    """
    images = []
    alpha_masks: List[np.ndarray] = []
    for info in image_infos:
        image = load_image(info.absolute_path, use_alpha_mask) if info.image is None else np.array(info.image, np.uint8)
        # TODO 画像のメタデータが壊れていて、メタデータから割り当てたbucketと実際の画像サイズが一致しない場合があるのでチェック追加要
        image, original_size, crop_ltrb = trim_and_resize_if_required(random_crop, image, info.bucket_reso, info.resized_size)

        info.latents_original_size = original_size
        info.latents_crop_ltrb = crop_ltrb

        if use_alpha_mask:
            if image.shape[2] == 4:
                alpha_mask = image[:, :, 3]  # [H,W]
                alpha_mask = alpha_mask.astype(np.float32) / 255.0
                alpha_mask = torch.FloatTensor(alpha_mask)  # [H,W]
            else:
                alpha_mask = torch.ones_like(image[:, :, 0], dtype=torch.float32)  # [H,W]
        else:
            alpha_mask = None
        alpha_masks.append(alpha_mask)

        image = image[:, :, :3]  # remove alpha channel if exists
        image = IMAGE_TRANSFORMS(image)
        images.append(image)

    img_tensors = torch.stack(images, dim=0)
    img_tensors = img_tensors.to(device=vae.device, dtype=vae.dtype)

    with torch.no_grad():
        latents = vae.encode(img_tensors).latent_dist.sample().to("cpu")

    if flip_aug:
        img_tensors = torch.flip(img_tensors, dims=[3])
        with torch.no_grad():
            flipped_latents = vae.encode(img_tensors).latent_dist.sample().to("cpu")
    else:
        flipped_latents = [None] * len(latents)

    for info, latent, flipped_latent, alpha_mask in zip(image_infos, latents, flipped_latents, alpha_masks):
        # check NaN
        if torch.isnan(latents).any() or (flipped_latent is not None and torch.isnan(flipped_latent).any()):
            raise RuntimeError(f"NaN detected in latents: {info.absolute_path}")

        if cache_to_disk:
            # save_latents_to_disk(
            #     info.latents_npz,
            #     latent,
            #     info.latents_original_size,
            #     info.latents_crop_ltrb,
            #     flipped_latent,
            #     alpha_mask,
            # )
            pass
        else:
            info.latents = latent
            if flip_aug:
                info.latents_flipped = flipped_latent
            info.alpha_mask = alpha_mask

    if not HIGH_VRAM:
        clean_memory_on_device(vae.device)


def cache_batch_text_encoder_outputs(
    image_infos, tokenizers, text_encoders, max_token_length, cache_to_disk, input_ids1, input_ids2, dtype
):
    input_ids1 = input_ids1.to(text_encoders[0].device)
    input_ids2 = input_ids2.to(text_encoders[1].device)

    with torch.no_grad():
        b_hidden_state1, b_hidden_state2, b_pool2 = get_hidden_states_sdxl(
            max_token_length,
            input_ids1,
            input_ids2,
            tokenizers[0],
            tokenizers[1],
            text_encoders[0],
            text_encoders[1],
            dtype,
        )

        # ここでcpuに移動しておかないと、上書きされてしまう
        b_hidden_state1 = b_hidden_state1.detach().to("cpu")  # b,n*75+2,768
        b_hidden_state2 = b_hidden_state2.detach().to("cpu")  # b,n*75+2,1280
        b_pool2 = b_pool2.detach().to("cpu")  # b,1280

    for info, hidden_state1, hidden_state2, pool2 in zip(image_infos, b_hidden_state1, b_hidden_state2, b_pool2):
        if cache_to_disk:
            save_text_encoder_outputs_to_disk(info.text_encoder_outputs_npz, hidden_state1, hidden_state2, pool2)
        else:
            info.text_encoder_outputs1 = hidden_state1
            info.text_encoder_outputs2 = hidden_state2
            info.text_encoder_pool2 = pool2


def cache_batch_text_encoder_outputs_sd3(
    image_infos, tokenizer, text_encoders, max_token_length, cache_to_disk, input_ids, output_dtype
):
    # make input_ids for each text encoder
    l_tokens, g_tokens, t5_tokens = input_ids

    clip_l, clip_g, t5xxl = text_encoders
    with torch.no_grad():
        b_lg_out, b_t5_out, b_pool = sd3_utils.get_cond_from_tokens(
            l_tokens, g_tokens, t5_tokens, clip_l, clip_g, t5xxl, "cpu", output_dtype
        )
        b_lg_out = b_lg_out.detach()
        b_t5_out = b_t5_out.detach()
        b_pool = b_pool.detach()

    for info, lg_out, t5_out, pool in zip(image_infos, b_lg_out, b_t5_out, b_pool):
        # debug: NaN check
        if torch.isnan(lg_out).any() or torch.isnan(t5_out).any() or torch.isnan(pool).any():
            raise RuntimeError(f"NaN detected in text encoder outputs: {info.absolute_path}")

        if cache_to_disk:
            save_text_encoder_outputs_to_disk(info.text_encoder_outputs_npz, lg_out, t5_out, pool)
        else:
            info.text_encoder_outputs1 = lg_out
            info.text_encoder_outputs2 = t5_out
            info.text_encoder_pool2 = pool


def save_text_encoder_outputs_to_disk(npz_path, hidden_state1, hidden_state2, pool2):
    np.savez(
        npz_path,
        hidden_state1=hidden_state1.cpu().float().numpy(),
        hidden_state2=hidden_state2.cpu().float().numpy(),
        pool2=pool2.cpu().float().numpy(),
    )


def load_text_encoder_outputs_from_disk(npz_path):
    with np.load(npz_path) as f:
        hidden_state1 = torch.from_numpy(f["hidden_state1"])
        hidden_state2 = torch.from_numpy(f["hidden_state2"]) if "hidden_state2" in f else None
        pool2 = torch.from_numpy(f["pool2"]) if "pool2" in f else None
    return hidden_state1, hidden_state2, pool2


# endregion

# region モジュール入れ替え部
"""
高速化のためのモジュール入れ替え
"""

# FlashAttentionを使うCrossAttention
# based on https://github.com/lucidrains/memory-efficient-attention-pytorch/blob/main/memory_efficient_attention_pytorch/flash_attention.py
# LICENSE MIT https://github.com/lucidrains/memory-efficient-attention-pytorch/blob/main/LICENSE

# constants

EPSILON = 1e-6

# helper functions


def exists(val):
    return val is not None


def default(val, d):
    return val if exists(val) else d


def model_hash(filename):
    """Old model hash used by stable-diffusion-webui"""
    try:
        with open(filename, "rb") as file:
            m = hashlib.sha256()

            file.seek(0x100000)
            m.update(file.read(0x10000))
            return m.hexdigest()[0:8]
    except FileNotFoundError:
        return "NOFILE"
    except IsADirectoryError:  # Linux?
        return "IsADirectory"
    except PermissionError:  # Windows
        return "IsADirectory"


def calculate_sha256(filename):
    """New model hash used by stable-diffusion-webui"""
    try:
        hash_sha256 = hashlib.sha256()
        blksize = 1024 * 1024

        with open(filename, "rb") as f:
            for chunk in iter(lambda: f.read(blksize), b""):
                hash_sha256.update(chunk)

        return hash_sha256.hexdigest()
    except FileNotFoundError:
        return "NOFILE"
    except IsADirectoryError:  # Linux?
        return "IsADirectory"
    except PermissionError:  # Windows
        return "IsADirectory"


def precalculate_safetensors_hashes(tensors, metadata):
    """Precalculate the model hashes needed by sd-webui-additional-networks to
    save time on indexing the model later."""

    # Because writing user metadata to the file can change the result of
    # sd_models.model_hash(), only retain the training metadata for purposes of
    # calculating the hash, as they are meant to be immutable
    metadata = {k: v for k, v in metadata.items() if k.startswith("ss_")}

    bytes = safetensors.torch.save(tensors, metadata)
    b = BytesIO(bytes)

    model_hash = addnet_hash_safetensors(b)
    legacy_hash = addnet_hash_legacy(b)
    return model_hash, legacy_hash


def addnet_hash_legacy(b):
    """Old model hash used by sd-webui-additional-networks for .safetensors format files"""
    m = hashlib.sha256()

    b.seek(0x100000)
    m.update(b.read(0x10000))
    return m.hexdigest()[0:8]


def addnet_hash_safetensors(b):
    """New model hash used by sd-webui-additional-networks for .safetensors format files"""
    hash_sha256 = hashlib.sha256()
    blksize = 1024 * 1024

    b.seek(0)
    header = b.read(8)
    n = int.from_bytes(header, "little")

    offset = n + 8
    b.seek(offset)
    for chunk in iter(lambda: b.read(blksize), b""):
        hash_sha256.update(chunk)

    return hash_sha256.hexdigest()


def get_git_revision_hash() -> str:
    try:
        return subprocess.check_output(["git", "rev-parse", "HEAD"], cwd=os.path.dirname(__file__)).decode("ascii").strip()
    except:
        return "(unknown)"


# def replace_unet_modules(unet: diffusers.models.unet_2d_condition.UNet2DConditionModel, mem_eff_attn, xformers):
#     replace_attentions_for_hypernetwork()
#     # unet is not used currently, but it is here for future use
#     unet.enable_xformers_memory_efficient_attention()
#     return
#     if mem_eff_attn:
#         unet.set_attn_processor(FlashAttnProcessor())
#     elif xformers:
#         unet.enable_xformers_memory_efficient_attention()


# def replace_unet_cross_attn_to_xformers():
#     logger.info("CrossAttention.forward has been replaced to enable xformers.")
#     try:
#         import xformers.ops
#     except ImportError:
#         raise ImportError("No xformers / xformersがインストールされていないようです")

#     def forward_xformers(self, x, context=None, mask=None):
#         h = self.heads
#         q_in = self.to_q(x)

#         context = default(context, x)
#         context = context.to(x.dtype)

#         if hasattr(self, "hypernetwork") and self.hypernetwork is not None:
#             context_k, context_v = self.hypernetwork.forward(x, context)
#             context_k = context_k.to(x.dtype)
#             context_v = context_v.to(x.dtype)
#         else:
#             context_k = context
#             context_v = context

#         k_in = self.to_k(context_k)
#         v_in = self.to_v(context_v)

#         q, k, v = map(lambda t: rearrange(t, "b n (h d) -> b n h d", h=h), (q_in, k_in, v_in))
#         del q_in, k_in, v_in

#         q = q.contiguous()
#         k = k.contiguous()
#         v = v.contiguous()
#         out = xformers.ops.memory_efficient_attention(q, k, v, attn_bias=None)  # 最適なのを選んでくれる

#         out = rearrange(out, "b n h d -> b n (h d)", h=h)

#         # diffusers 0.7.0~
#         out = self.to_out[0](out)
#         out = self.to_out[1](out)
#         return out


#     diffusers.models.attention.CrossAttention.forward = forward_xformers
def replace_unet_modules(unet: UNet2DConditionModel, mem_eff_attn, xformers, sdpa):
    if mem_eff_attn:
        logger.info("Enable memory efficient attention for U-Net")
        unet.set_use_memory_efficient_attention(False, True)
    elif xformers:
        logger.info("Enable xformers for U-Net")
        try:
            import xformers.ops
        except ImportError:
            raise ImportError("No xformers / xformers is not installed")

        unet.set_use_memory_efficient_attention(True, False)
    elif sdpa:
        logger.info("Enable SDPA for U-Net")
        unet.set_use_sdpa(True)


"""
def replace_vae_modules(vae: diffusers.models.AutoencoderKL, mem_eff_attn, xformers):
    # vae is not used currently, but it is here for future use
    if mem_eff_attn:
        replace_vae_attn_to_memory_efficient()
    elif xformers:
        # とりあえずDiffusersのxformersを使う。AttentionがあるのはMidBlockのみ
        logger.info("Use Diffusers xformers for VAE")
        vae.encoder.mid_block.attentions[0].set_use_memory_efficient_attention_xformers(True)
        vae.decoder.mid_block.attentions[0].set_use_memory_efficient_attention_xformers(True)


def replace_vae_attn_to_memory_efficient():
    logger.info("AttentionBlock.forward has been replaced to FlashAttention (not xformers)")
    flash_func = FlashAttentionFunction

    def forward_flash_attn(self, hidden_states):
        logger.info("forward_flash_attn")
        q_bucket_size = 512
        k_bucket_size = 1024

        residual = hidden_states
        batch, channel, height, width = hidden_states.shape

        # norm
        hidden_states = self.group_norm(hidden_states)

        hidden_states = hidden_states.view(batch, channel, height * width).transpose(1, 2)

        # proj to q, k, v
        query_proj = self.query(hidden_states)
        key_proj = self.key(hidden_states)
        value_proj = self.value(hidden_states)

        query_proj, key_proj, value_proj = map(
            lambda t: rearrange(t, "b n (h d) -> b h n d", h=self.num_heads), (query_proj, key_proj, value_proj)
        )

        out = flash_func.apply(query_proj, key_proj, value_proj, None, False, q_bucket_size, k_bucket_size)

        out = rearrange(out, "b h n d -> b n (h d)")

        # compute next hidden_states
        hidden_states = self.proj_attn(hidden_states)
        hidden_states = hidden_states.transpose(-1, -2).reshape(batch, channel, height, width)

        # res connect and rescale
        hidden_states = (hidden_states + residual) / self.rescale_output_factor
        return hidden_states

    diffusers.models.attention.AttentionBlock.forward = forward_flash_attn
"""


# endregion


# region arguments


def load_metadata_from_safetensors(safetensors_file: str) -> dict:
    """r
    This method locks the file. see https://github.com/huggingface/safetensors/issues/164
    If the file isn't .safetensors or doesn't have metadata, return empty dict.
    """
    if os.path.splitext(safetensors_file)[1] != ".safetensors":
        return {}

    with safetensors.safe_open(safetensors_file, framework="pt", device="cpu") as f:
        metadata = f.metadata()
    if metadata is None:
        metadata = {}
    return metadata


# this metadata is referred from train_network and various scripts, so we wrote here
SS_METADATA_KEY_V2 = "ss_v2"
SS_METADATA_KEY_BASE_MODEL_VERSION = "ss_base_model_version"
SS_METADATA_KEY_NETWORK_MODULE = "ss_network_module"
SS_METADATA_KEY_NETWORK_DIM = "ss_network_dim"
SS_METADATA_KEY_NETWORK_ALPHA = "ss_network_alpha"
SS_METADATA_KEY_NETWORK_ARGS = "ss_network_args"

SS_METADATA_MINIMUM_KEYS = [
    SS_METADATA_KEY_V2,
    SS_METADATA_KEY_BASE_MODEL_VERSION,
    SS_METADATA_KEY_NETWORK_MODULE,
    SS_METADATA_KEY_NETWORK_DIM,
    SS_METADATA_KEY_NETWORK_ALPHA,
    SS_METADATA_KEY_NETWORK_ARGS,
]


def build_minimum_network_metadata(
    v2: Optional[str],
    base_model: Optional[str],
    network_module: str,
    network_dim: str,
    network_alpha: str,
    network_args: Optional[dict],
):
    # old LoRA doesn't have base_model
    metadata = {
        SS_METADATA_KEY_NETWORK_MODULE: network_module,
        SS_METADATA_KEY_NETWORK_DIM: network_dim,
        SS_METADATA_KEY_NETWORK_ALPHA: network_alpha,
    }
    if v2 is not None:
        metadata[SS_METADATA_KEY_V2] = v2
    if base_model is not None:
        metadata[SS_METADATA_KEY_BASE_MODEL_VERSION] = base_model
    if network_args is not None:
        metadata[SS_METADATA_KEY_NETWORK_ARGS] = json.dumps(network_args)
    return metadata


def get_sai_model_spec(
    state_dict: dict,
    args: argparse.Namespace,
    sdxl: bool,
    lora: bool,
    textual_inversion: bool,
    is_stable_diffusion_ckpt: Optional[bool] = None,  # None for TI and LoRA
    sd3: str = None,
    flux: str = None,
):
    timestamp = time.time()

    v2 = args.v2
    v_parameterization = args.v_parameterization
    reso = args.resolution

    title = args.metadata_title if args.metadata_title is not None else args.output_name

    if args.min_timestep is not None or args.max_timestep is not None:
        min_time_step = args.min_timestep if args.min_timestep is not None else 0
        max_time_step = args.max_timestep if args.max_timestep is not None else 1000
        timesteps = (min_time_step, max_time_step)
    else:
        timesteps = None

    metadata = sai_model_spec.build_metadata(
        state_dict,
        v2,
        v_parameterization,
        sdxl,
        lora,
        textual_inversion,
        timestamp,
        title=title,
        reso=reso,
        is_stable_diffusion_ckpt=is_stable_diffusion_ckpt,
        author=args.metadata_author,
        description=args.metadata_description,
        license=args.metadata_license,
        tags=args.metadata_tags,
        timesteps=timesteps,
        clip_skip=args.clip_skip,  # None or int
        sd3=sd3,
        flux=flux,
    )
    return metadata


def add_sd_models_arguments(parser: argparse.ArgumentParser):
    # for pretrained models
    parser.add_argument(
        "--v2", action="store_true", help="load Stable Diffusion v2.0 model"
    )
    parser.add_argument(
        "--v_parameterization", action="store_true", help="enable v-parameterization training"
    )
    parser.add_argument(
        "--pretrained_model_name_or_path",
        type=str,
        default=None,
        help="pretrained model to train, directory to Diffusers model or StableDiffusion checkpoint",
    )
    parser.add_argument(
        "--tokenizer_cache_dir",
        type=str,
        default=None,
        help="directory for caching Tokenizer (for offline training)",
    )


def add_optimizer_arguments(parser: argparse.ArgumentParser):
    def int_or_float(value):
        if value.endswith("%"):
            try:
                return float(value[:-1]) / 100.0
            except ValueError:
                raise argparse.ArgumentTypeError(f"Value '{value}' is not a valid percentage")
        try:
            float_value = float(value)
            if float_value >= 1:
                return int(value)
            return float(value)
        except ValueError:
            raise argparse.ArgumentTypeError(f"'{value}' is not an int or float")

    parser.add_argument(
        "--optimizer_type",
        type=str,
        default="",
        help="Optimizer to use: AdamW (default), AdamW8bit, PagedAdamW, PagedAdamW8bit, PagedAdamW32bit, "
        "Lion8bit, PagedLion8bit, Lion, SGDNesterov, SGDNesterov8bit, "
        "DAdaptation(DAdaptAdamPreprint), DAdaptAdaGrad, DAdaptAdam, DAdaptAdan, DAdaptAdanIP, DAdaptLion, DAdaptSGD, "
        "AdaFactor. "
        "Also, you can use any optimizer by specifying the full path to the class, like 'bitsandbytes.optim.AdEMAMix8bit' or 'bitsandbytes.optim.PagedAdEMAMix8bit'.",
    )

    # backward compatibility
    parser.add_argument(
        "--use_8bit_adam",
        action="store_true",
        help="use 8bit AdamW optimizer (requires bitsandbytes)",
    )
    parser.add_argument(
        "--use_lion_optimizer",
        action="store_true",
        help="use Lion optimizer (requires lion-pytorch)",
    )

    parser.add_argument("--learning_rate", type=float, default=2.0e-6, help="learning rate")
    parser.add_argument(
        "--max_grad_norm",
        default=1.0,
        type=float,
        help="Max gradient norm, 0 for no clipping",
    )

    parser.add_argument(
        "--optimizer_args",
        type=str,
        default=None,
        nargs="*",
        help='additional arguments for optimizer (like "weight_decay=0.01 betas=0.9,0.999 ...")',
    )

    # parser.add_argument(
    #     "--optimizer_schedulefree_wrapper",
    #     action="store_true",
<<<<<<< HEAD
    #     help="use schedulefree_wrapper any optimizer",
=======
    #     help="use schedulefree_wrapper any optimizer / 任意のオプティマイザにschedulefree_wrapperを使用",
>>>>>>> 894037f2
    # )

    # parser.add_argument(
    #     "--schedulefree_wrapper_args",
    #     type=str,
    #     default=None,
    #     nargs="*",
<<<<<<< HEAD
    #     help='additional arguments for schedulefree_wrapper (like "momentum=0.9 weight_decay_at_y=0.1 ...")',
    # )

    parser.add_argument("--lr_scheduler_type", type=str, default="", help="custom scheduler module")
=======
    #     help='additional arguments for schedulefree_wrapper (like "momentum=0.9 weight_decay_at_y=0.1 ...") / オプティマイザの追加引数（例： "momentum=0.9 weight_decay_at_y=0.1 ..."）',
    # )

    parser.add_argument("--lr_scheduler_type", type=str, default="", help="custom scheduler module / 使用するスケジューラ")
>>>>>>> 894037f2
    parser.add_argument(
        "--lr_scheduler_args",
        type=str,
        default=None,
        nargs="*",
        help='additional arguments for scheduler (like "T_max=100")',
    )

    parser.add_argument(
        "--lr_scheduler",
        type=str,
        default="constant",
        help="scheduler to use for learning rate: linear, cosine, cosine_with_restarts, polynomial, constant (default), constant_with_warmup, adafactor",
    )
    parser.add_argument(
        "--lr_warmup_steps",
        type=int_or_float,
        default=0,
        help="Int number of steps for the warmup in the lr scheduler (default is 0) or float with ratio of train steps",
    )
    parser.add_argument(
        "--lr_decay_steps",
        type=int_or_float,
        default=0,
        help="Int number of steps for the decay in the lr scheduler (default is 0) or float (<1) with ratio of train steps",
    )
    parser.add_argument(
        "--lr_scheduler_num_cycles",
        type=int,
        default=1,
        help="Number of restarts for cosine scheduler with restarts",
    )
    parser.add_argument(
        "--lr_scheduler_power",
        type=float,
        default=1,
        help="Polynomial power for polynomial scheduler",
    )
    parser.add_argument(
        "--fused_backward_pass",
        action="store_true",
<<<<<<< HEAD
        help="Combines backward pass and optimizer step to reduce VRAM usage. Only available in SDXL, SD3 and FLUX",
=======
        help="Combines backward pass and optimizer step to reduce VRAM usage. Only available in SDXL, SD3 and FLUX"
        " / バックワードパスとオプティマイザステップを組み合わせてVRAMの使用量を削減します。SDXL、SD3、FLUXでのみ利用可能",
>>>>>>> 894037f2
    )
    parser.add_argument(
        "--lr_scheduler_timescale",
        type=int,
        default=None,
        help="Inverse sqrt timescale for inverse sqrt scheduler,defaults to `num_warmup_steps`"
    )
    parser.add_argument(
        "--lr_scheduler_min_lr_ratio",
        type=float,
        default=None,
        help="The minimum learning rate as a ratio of the initial learning rate for cosine with min lr scheduler and warmup decay scheduler",
    )


def add_training_arguments(parser: argparse.ArgumentParser, support_dreambooth: bool):
    parser.add_argument(
        "--output_dir", type=str, default=None, help="directory to output trained model"
    )
    parser.add_argument(
        "--output_name", type=str, default=None, help="base name of trained model file"
    )
    parser.add_argument(
        "--huggingface_repo_id",
        type=str,
        default=None,
        help="huggingface repo name to upload",
    )
    parser.add_argument(
        "--huggingface_repo_type",
        type=str,
        default=None,
        help="huggingface repo type to upload",
    )
    parser.add_argument(
        "--huggingface_path_in_repo",
        type=str,
        default=None,
        help="huggingface model path to upload files",
    )
    parser.add_argument("--huggingface_token", type=str, default=None, help="huggingface token")
    parser.add_argument(
        "--huggingface_repo_visibility",
        type=str,
        default=None,
        help="huggingface repository visibility ('public' for public, 'private' or None for private)",
    )
    parser.add_argument(
        "--save_state_to_huggingface", action="store_true", help="save state to huggingface"
    )
    parser.add_argument(
        "--resume_from_huggingface",
        action="store_true",
        help="resume from huggingface (ex: --resume {repo_id}/{path_in_repo}:{revision}:{repo_type})",
    )
    parser.add_argument(
        "--async_upload",
        action="store_true",
        help="upload to huggingface asynchronously",
    )
    parser.add_argument(
        "--save_precision",
        type=str,
        default=None,
        choices=[None, "float", "fp16", "bf16"],
        help="precision in saving",
    )
    parser.add_argument(
        "--save_every_n_epochs",
        type=int,
        default=None,
        help="save checkpoint every N epochs",
    )
    parser.add_argument(
        "--save_every_n_steps",
        type=int,
        default=None,
        help="save checkpoint every N steps",
    )
    parser.add_argument(
        "--save_n_epoch_ratio",
        type=int,
        default=None,
        help="save checkpoint N epoch ratio (for example 5 means save at least 5 files total)",
    )
    parser.add_argument(
        "--save_last_n_epochs",
        type=int,
        default=None,
        help="save last N checkpoints when saving every N epochs (remove older checkpoints)",
    )
    parser.add_argument(
        "--save_last_n_epochs_state",
        type=int,
        default=None,
        help="save last N checkpoints of state (overrides the value of --save_last_n_epochs)",
    )
    parser.add_argument(
        "--save_last_n_steps",
        type=int,
        default=None,
        help="save checkpoints until N steps elapsed (remove older checkpoints if N steps elapsed)",
    )
    parser.add_argument(
        "--save_last_n_steps_state",
        type=int,
        default=None,
        help="save states until N steps elapsed (remove older states if N steps elapsed, overrides --save_last_n_steps)",
    )
    parser.add_argument(
        "--save_state",
        action="store_true",
        help="save training state additionally (including optimizer states etc.) when saving model",
    )
    parser.add_argument(
        "--save_state_on_train_end",
        action="store_true",
        help="save training state (including optimizer states etc.) on train end",
    )
    parser.add_argument("--resume", type=str, default=None, help="saved state to resume training")

    parser.add_argument("--train_batch_size", type=int, default=1, help="batch size for training")
    parser.add_argument(
        "--max_token_length",
        type=int,
        default=None,
        choices=[None, 150, 225],
        help="max token length of text encoder (default for 75, 150 or 225)",
    )
    parser.add_argument(
        "--mem_eff_attn",
        action="store_true",
        help="use memory efficient attention for CrossAttention",
    )
    parser.add_argument(
        "--torch_compile", action="store_true", help="use torch.compile (requires PyTorch 2.0)"
    )
    parser.add_argument(
        "--dynamo_backend",
        type=str,
        default="inductor",
        # available backends:
        # https://github.com/huggingface/accelerate/blob/d1abd59114ada8ba673e1214218cb2878c13b82d/src/accelerate/utils/dataclasses.py#L376-L388C5
        # https://pytorch.org/docs/stable/torch.compiler.html
        choices=[
            "eager",
            "aot_eager",
            "inductor",
            "aot_ts_nvfuser",
            "nvprims_nvfuser",
            "cudagraphs",
            "ofi",
            "fx2trt",
            "onnxrt",
            "tensort",
            "ipex",
            "tvm",
        ],
<<<<<<< HEAD
        help="dynamo backend type (default is inductor)",
=======
        help="dynamo backend type (default is inductor) / dynamoのbackendの種類（デフォルトは inductor）",
>>>>>>> 894037f2
    )
    parser.add_argument("--xformers", action="store_true", help="use xformers for CrossAttention")
    parser.add_argument(
        "--sdpa",
        action="store_true",
        help="use sdpa for CrossAttention (requires PyTorch 2.0)",
    )
    parser.add_argument(
        "--vae",
        type=str,
        default=None,
        help="path to checkpoint of vae to replace",
    )

    parser.add_argument("--max_train_steps", type=int, default=1600, help="training steps")
    parser.add_argument(
        "--max_train_epochs",
        type=int,
        default=None,
        help="training epochs (overrides max_train_steps)",
    )
    parser.add_argument(
        "--max_data_loader_n_workers",
        type=int,
        default=8,
        help="max num workers for DataLoader (lower is less main RAM usage, faster epoch start and slower data loading)",
    )
    parser.add_argument(
        "--persistent_data_loader_workers",
        action="store_true",
        help="persistent DataLoader workers (useful for reduce time gap between epoch, but may use more memory)",
    )
    parser.add_argument("--seed", type=int, default=None, help="random seed for training")
    parser.add_argument(
        "--gradient_checkpointing", action="store_true", help="enable gradient checkpointing"
    )
    parser.add_argument(
        "--gradient_accumulation_steps",
        type=int,
        default=1,
        help="Number of updates steps to accumulate before performing a backward/update pass",
    )
    parser.add_argument(
        "--mixed_precision",
        type=str,
        default="no",
        choices=["no", "fp16", "bf16"],
        help="use mixed precision",
    )
    parser.add_argument("--full_fp16", action="store_true", help="fp16 training including gradients")
    parser.add_argument("--full_bf16", action="store_true", help="bf16 training including gradients")  # TODO move to SDXL training, because it is not supported by SD1/2
    parser.add_argument("--fp8_base", action="store_true", help="use fp8 for base model")

    parser.add_argument(
        "--ddp_timeout",
        type=int,
        default=None,
        help="DDP timeout (min, None for default of accelerate)",
    )
    parser.add_argument(
        "--ddp_gradient_as_bucket_view",
        action="store_true",
        help="enable gradient_as_bucket_view for DDP",
    )
    parser.add_argument(
        "--ddp_static_graph",
        action="store_true",
        help="enable static_graph for DDP",
    )
    parser.add_argument(
        "--clip_skip",
        type=int,
        default=None,
        help="use output of nth layer from back of text encoder (n>=1)",
    )
    parser.add_argument(
        "--logging_dir",
        type=str,
        default=None,
        help="enable logging and output TensorBoard log to this directory",
    )
    parser.add_argument(
        "--log_with",
        type=str,
        default=None,
        choices=["tensorboard", "wandb", "all"],
        help="what logging tool(s) to use (if 'all', TensorBoard and WandB are both used)",
    )
    parser.add_argument(
        "--log_prefix", type=str, default=None, help="add prefix for each log directory"
    )
    parser.add_argument(
        "--log_tracker_name",
        type=str,
        default=None,
        help="name of tracker to use for logging, default is script-specific default name",
    )
    parser.add_argument(
        "--wandb_run_name",
        type=str,
        default=None,
        help="The name of the specific wandb session",
    )
    parser.add_argument(
        "--log_tracker_config",
        type=str,
        default=None,
        help="path to tracker config file to use for logging",
    )
    parser.add_argument(
        "--wandb_api_key",
        type=str,
        default=None,
        help="specify WandB API key to log in before starting training (optional)",
    )
    parser.add_argument("--log_config", action="store_true", help="log training configuration")

    parser.add_argument(
        "--noise_offset",
        type=float,
        default=None,
        help="enable noise offset with this value (if enabled, around 0.1 is recommended)",
    )
    parser.add_argument(
        "--noise_offset_random_strength",
        action="store_true",
        help="use random strength between 0~noise_offset for noise offset",
    )
    parser.add_argument(
        "--multires_noise_iterations",
        type=int,
        default=None,
        help="enable multires noise with this number of iterations (if enabled, around 6-10 is recommended)",
    )
    parser.add_argument(
        "--ip_noise_gamma",
        type=float,
        default=None,
        help="enable input perturbation noise. used for regularization. recommended value: around 0.1 (from arxiv.org/abs/2301.11706)",
    )
    parser.add_argument(
        "--ip_noise_gamma_random_strength",
        action="store_true",
        help="Use random strength between 0~ip_noise_gamma for input perturbation noise.",
    )
    # parser.add_argument(
    #     "--perlin_noise",
    #     type=int,
    #     default=None,
    #     help="enable perlin noise and set the octaves",
    # )
    parser.add_argument(
        "--multires_noise_discount",
        type=float,
        default=0.3,
        help="set discount value for multires noise (has no effect without --multires_noise_iterations)",
    )
    parser.add_argument(
        "--adaptive_noise_scale",
        type=float,
        default=None,
        help="add `latent mean absolute value * this value` to noise_offset (disabled if None, default)",
    )
    parser.add_argument(
        "--zero_terminal_snr",
        action="store_true",
        help="fix noise scheduler betas to enforce zero terminal SNR",
    )
    parser.add_argument(
        "--min_timestep",
        type=int,
        default=None,
        help="set minimum time step for U-Net training (0~999, default is 0)",
    )
    parser.add_argument(
        "--max_timestep",
        type=int,
        default=None,
        help="set maximum time step for U-Net training (1~1000, default is 1000)",
    )
    parser.add_argument(
        "--loss_type",
        type=str,
        default="l2",
        choices=["l1", "l2", "huber", "smooth_l1"],
<<<<<<< HEAD
        help="The type of loss function to use (L1, L2, Huber, or smooth L1), default is L2",
=======
        help="The type of loss function to use (L1, L2, Huber, or smooth L1), default is L2 / 使用する損失関数の種類（L1、L2、Huber、またはsmooth L1）、デフォルトはL2",
>>>>>>> 894037f2
    )
    parser.add_argument(
        "--huber_schedule",
        type=str,
        default="snr",
        choices=["constant", "exponential", "snr"],
        help="The scheduling method for Huber loss (constant, exponential, or SNR-based). Only used when loss_type is 'huber' or 'smooth_l1'. default is snr",
    )
    parser.add_argument(
        "--huber_c",
        type=float,
        default=0.1,
<<<<<<< HEAD
        help="The huber loss parameter. Only used if one of the huber loss modes (huber or smooth l1) is selected with loss_type. default is 0.1",
=======
        help="The Huber loss decay parameter. Only used if one of the huber loss modes (huber or smooth l1) is selected with loss_type. default is 0.1"
        " / Huber損失の減衰パラメータ。loss_typeがhuberまたはsmooth l1の場合に有効。デフォルトは0.1",
    )

    parser.add_argument(
        "--huber_scale",
        type=float,
        default=1.0,
        help="The Huber loss scale parameter. Only used if one of the huber loss modes (huber or smooth l1) is selected with loss_type. default is 1.0"
        " / Huber損失のスケールパラメータ。loss_typeがhuberまたはsmooth l1の場合に有効。デフォルトは1.0",
>>>>>>> 894037f2
    )

    parser.add_argument(
        "--lowram",
        action="store_true",
        help="enable low RAM optimization. e.g. load models to VRAM instead of RAM (for machines which have bigger VRAM than RAM such as Colab and Kaggle)",
    )
    parser.add_argument(
        "--highvram",
        action="store_true",
        help="disable low VRAM optimization. e.g. do not clear CUDA cache after each latent caching (for machines which have bigger VRAM)",
    )

    parser.add_argument(
        "--sample_every_n_steps",
        type=int,
        default=None,
        help="generate sample images every N steps",
    )
    parser.add_argument(
        "--sample_at_first", action="store_true", help="generate sample images before training"
    )
    parser.add_argument(
        "--sample_every_n_epochs",
        type=int,
        default=None,
        help="generate sample images every N epochs (overwrites n_steps)",
    )
    parser.add_argument(
        "--sample_prompts",
        type=str,
        default=None,
        help="file for prompts to generate sample images",
    )
    parser.add_argument(
        "--sample_sampler",
        type=str,
        default="ddim",
        choices=[
            "ddim",
            "pndm",
            "lms",
            "euler",
            "euler_a",
            "heun",
            "dpm_2",
            "dpm_2_a",
            "dpmsolver",
            "dpmsolver++",
            "dpmsingle",
            "k_lms",
            "k_euler",
            "k_euler_a",
            "k_dpm_2",
            "k_dpm_2_a",
        ],
        help="sampler (scheduler) type for sample images",
    )

    parser.add_argument(
        "--config_file",
        type=str,
        default=None,
        help="using .toml instead of args to pass hyperparameter",
    )
    parser.add_argument(
        "--output_config", action="store_true", help="output command line args to given .toml file"
    )

    # SAI Model spec
    parser.add_argument(
        "--metadata_title",
        type=str,
        default=None,
        help="title for model metadata (default is output_name)",
    )
    parser.add_argument(
        "--metadata_author",
        type=str,
        default=None,
        help="author name for model metadata",
    )
    parser.add_argument(
        "--metadata_description",
        type=str,
        default=None,
        help="description for model metadata",
    )
    parser.add_argument(
        "--metadata_license",
        type=str,
        default=None,
        help="license for model metadata",
    )
    parser.add_argument(
        "--metadata_tags",
        type=str,
        default=None,
        help="tags for model metadata, separated by comma",
    )

    if support_dreambooth:
        # DreamBooth training
        parser.add_argument(
            "--prior_loss_weight", type=float, default=1.0, help="loss weight for regularization images"
        )


def add_masked_loss_arguments(parser: argparse.ArgumentParser):
    parser.add_argument(
        "--conditioning_data_dir",
        type=str,
        default=None,
        help="conditioning data directory",
    )
    parser.add_argument(
        "--masked_loss",
        action="store_true",
        help="apply mask for calculating loss. conditioning_data_dir is required for dataset.",
    )


def add_dit_training_arguments(parser: argparse.ArgumentParser):
    # Text encoder related arguments
    parser.add_argument(
        "--cache_text_encoder_outputs", action="store_true", help="cache text encoder outputs"
    )
    parser.add_argument(
        "--cache_text_encoder_outputs_to_disk",
        action="store_true",
        help="cache text encoder outputs to disk",
    )
    parser.add_argument(
        "--text_encoder_batch_size",
        type=int,
        default=None,
        help="text encoder batch size (default: None, use dataset's batch size)",
    )

    # Model loading optimization
    parser.add_argument(
        "--disable_mmap_load_safetensors",
        action="store_true",
        help="disable mmap load for safetensors. Speed up model loading in WSL environment",
    )

    # Training arguments. partial copy from Diffusers
    parser.add_argument(
        "--weighting_scheme",
        type=str,
        default="uniform",
        choices=["sigma_sqrt", "logit_normal", "mode", "cosmap", "none", "uniform"],
        help="weighting scheme for timestep distribution. Default is uniform, uniform and none are the same behavior"
        " / weighting scheme for timestep distribution. Default is uniform, uniform and none are the same behavior",
    )
    parser.add_argument(
        "--logit_mean",
        type=float,
        default=0.0,
        help="mean to use when using the `'logit_normal'` weighting scheme",
    )
    parser.add_argument(
        "--logit_std",
        type=float,
        default=1.0,
        help="std to use when using the `'logit_normal'` weighting scheme",
    )
    parser.add_argument(
        "--mode_scale",
        type=float,
        default=1.29,
        help="Scale of mode weighting scheme. Only effective when using the `'mode'` as the `weighting_scheme`",
    )

    # offloading
    parser.add_argument(
        "--blocks_to_swap",
        type=int,
        default=None,
        help="[EXPERIMENTAL] "
        "Sets the number of blocks to swap during the forward and backward passes."
        "Increasing this number lowers the overall VRAM used during training at the expense of training speed (s/it)."
    )


def add_dit_training_arguments(parser: argparse.ArgumentParser):
    # Text encoder related arguments
    parser.add_argument(
        "--cache_text_encoder_outputs", action="store_true", help="cache text encoder outputs / text encoderの出力をキャッシュする"
    )
    parser.add_argument(
        "--cache_text_encoder_outputs_to_disk",
        action="store_true",
        help="cache text encoder outputs to disk / text encoderの出力をディスクにキャッシュする",
    )
    parser.add_argument(
        "--text_encoder_batch_size",
        type=int,
        default=None,
        help="text encoder batch size (default: None, use dataset's batch size)"
        + " / text encoderのバッチサイズ（デフォルト: None, データセットのバッチサイズを使用）",
    )

    # Model loading optimization
    parser.add_argument(
        "--disable_mmap_load_safetensors",
        action="store_true",
        help="disable mmap load for safetensors. Speed up model loading in WSL environment / safetensorsのmmapロードを無効にする。WSL環境等でモデル読み込みを高速化できる",
    )

    # Training arguments. partial copy from Diffusers
    parser.add_argument(
        "--weighting_scheme",
        type=str,
        default="uniform",
        choices=["sigma_sqrt", "logit_normal", "mode", "cosmap", "none", "uniform"],
        help="weighting scheme for timestep distribution. Default is uniform, uniform and none are the same behavior"
        " / タイムステップ分布の重み付けスキーム、デフォルトはuniform、uniform と none は同じ挙動",
    )
    parser.add_argument(
        "--logit_mean",
        type=float,
        default=0.0,
        help="mean to use when using the `'logit_normal'` weighting scheme / `'logit_normal'`重み付けスキームを使用する場合の平均",
    )
    parser.add_argument(
        "--logit_std",
        type=float,
        default=1.0,
        help="std to use when using the `'logit_normal'` weighting scheme / `'logit_normal'`重み付けスキームを使用する場合のstd",
    )
    parser.add_argument(
        "--mode_scale",
        type=float,
        default=1.29,
        help="Scale of mode weighting scheme. Only effective when using the `'mode'` as the `weighting_scheme` / モード重み付けスキームのスケール",
    )

    # offloading
    parser.add_argument(
        "--blocks_to_swap",
        type=int,
        default=None,
        help="[EXPERIMENTAL] "
        "Sets the number of blocks to swap during the forward and backward passes."
        "Increasing this number lowers the overall VRAM used during training at the expense of training speed (s/it)."
        " / 順伝播および逆伝播中にスワップするブロックの数を設定します。"
        "この数を増やすと、トレーニング中のVRAM使用量が減りますが、トレーニング速度（s/it）も低下します。",
    )


def get_sanitized_config_or_none(args: argparse.Namespace):
    # if `--log_config` is enabled, return args for logging. if not, return None.
    # when `--log_config is enabled, filter out sensitive values from args
    # if wandb is not enabled, the log is not exposed to the public, but it is fine to filter out sensitive values to be safe

    if not args.log_config:
        return None

    sensitive_args = ["wandb_api_key", "huggingface_token"]
    sensitive_path_args = [
        "pretrained_model_name_or_path",
        "vae",
        "tokenizer_cache_dir",
        "train_data_dir",
        "conditioning_data_dir",
        "reg_data_dir",
        "output_dir",
        "logging_dir",
    ]
    filtered_args = {}
    for k, v in vars(args).items():
        # filter out sensitive values and convert to string if necessary
        if k not in sensitive_args + sensitive_path_args:
            # Accelerate values need to have type `bool`,`str`, `float`, `int`, or `None`.
            if v is None or isinstance(v, bool) or isinstance(v, str) or isinstance(v, float) or isinstance(v, int):
                filtered_args[k] = v
            # accelerate does not support lists
            elif isinstance(v, list):
                filtered_args[k] = f"{v}"
            # accelerate does not support objects
            elif isinstance(v, object):
                filtered_args[k] = f"{v}"

    return filtered_args


# verify command line args for training
def verify_command_line_training_args(args: argparse.Namespace):
    # if wandb is enabled, the command line is exposed to the public
    # check whether sensitive options are included in the command line arguments
    # if so, warn or inform the user to move them to the configuration file

    wandb_enabled = args.log_with is not None and args.log_with != "tensorboard"  # "all" or "wandb"
    if not wandb_enabled:
        return

    sensitive_args = ["wandb_api_key", "huggingface_token"]
    sensitive_path_args = [
        "pretrained_model_name_or_path",
        "vae",
        "tokenizer_cache_dir",
        "train_data_dir",
        "conditioning_data_dir",
        "reg_data_dir",
        "output_dir",
        "logging_dir",
    ]

    for arg in sensitive_args:
        if getattr(args, arg, None) is not None:
            logger.warning(
                f"wandb is enabled, but option `{arg}` is included in the command line. Because the command line is exposed to the public, it is recommended to move it to the `.toml` file."
            )

    # if path is absolute, it may include sensitive information
    for arg in sensitive_path_args:
        if getattr(args, arg, None) is not None and os.path.isabs(getattr(args, arg)):
            logger.info(
                f"wandb is enabled, but option `{arg}` is included in the command line and it is an absolute path. Because the command line is exposed to the public, it is recommended to move it to the `.toml` file or use relative path."
            )

    if getattr(args, "config_file", None) is not None:
        logger.info(
            f"wandb is enabled, but option `config_file` is included in the command line. Because the command line is exposed to the public, please be careful about the information included in the path."
        )

    # other sensitive options
    if args.huggingface_repo_id is not None and args.huggingface_repo_visibility != "public":
        logger.info(
            f"wandb is enabled, but option huggingface_repo_id is included in the command line and huggingface_repo_visibility is not 'public'. Because the command line is exposed to the public, it is recommended to move it to the `.toml` file."
        )


def enable_high_vram(args: argparse.Namespace):
    if args.highvram:
        logger.info("highvram is enabled / highvramが有効です")
        global HIGH_VRAM
        HIGH_VRAM = True


def verify_training_args(args: argparse.Namespace):
    r"""
    Verify training arguments. Also reflect highvram option to global variable
    """
    enable_high_vram(args)

    if args.v2 and args.clip_skip is not None:
        logger.warning("v2 with clip_skip will be unexpected")

    if args.cache_latents_to_disk and not args.cache_latents:
        args.cache_latents = True
        logger.warning("cache_latents_to_disk is enabled, so cache_latents is also enabled")

    # noise_offset, perlin_noise, multires_noise_iterations cannot be enabled at the same time
    # if args.noise_offset is not None and args.multires_noise_iterations is not None:
    #     raise ValueError(
    #         "noise_offset and multires_noise_iterations cannot be enabled at the same time"
    #     )
    # if args.noise_offset is not None and args.perlin_noise is not None:
    #     raise ValueError("noise_offset and perlin_noise cannot be enabled at the same time")
    # if args.perlin_noise is not None and args.multires_noise_iterations is not None:
    #     raise ValueError(
    #         "perlin_noise and multires_noise_iterations cannot be enabled at the same time"
    #     )

    if args.adaptive_noise_scale is not None and args.noise_offset is None:
        raise ValueError("adaptive_noise_scale requires noise_offset")

    if args.scale_v_pred_loss_like_noise_pred and not args.v_parameterization:
        raise ValueError("scale_v_pred_loss_like_noise_pred can be enabled only with v_parameterization")

    if args.v_pred_like_loss and args.v_parameterization:
        raise ValueError("v_pred_like_loss cannot be enabled with v_parameterization")

    if args.zero_terminal_snr and not args.v_parameterization:
        logger.warning(
            f"zero_terminal_snr is enabled, but v_parameterization is not enabled. training will be unexpected"
        )

    if args.sample_every_n_epochs is not None and args.sample_every_n_epochs <= 0:
        logger.warning(
            "sample_every_n_epochs is less than or equal to 0, so it will be disabled"
        )
        args.sample_every_n_epochs = None

    if args.sample_every_n_steps is not None and args.sample_every_n_steps <= 0:
        logger.warning(
            "sample_every_n_steps is less than or equal to 0, so it will be disabled"
        )
        args.sample_every_n_steps = None


def add_dataset_arguments(
    parser: argparse.ArgumentParser, support_dreambooth: bool, support_caption: bool, support_caption_dropout: bool
):
    # dataset common
    parser.add_argument(
        "--train_data_dir", type=str, default=None, help="directory for train images"
    )
    parser.add_argument(
        "--cache_info",
        action="store_true",
        help="cache meta information (caption and image size) for faster dataset loading. only available for DreamBooth"
    )
    parser.add_argument(
        "--shuffle_caption", action="store_true", help="shuffle separated caption"
    )
    parser.add_argument("--caption_separator", type=str, default=",", help="separator for caption")
    parser.add_argument(
        "--caption_extension", type=str, default=".caption", help="extension of caption files"
    )
    parser.add_argument(
        "--caption_extention",
        type=str,
        default=None,
        help="extension of caption files (backward compatibility)",
    )
    parser.add_argument(
        "--keep_tokens",
        type=int,
        default=0,
        help="keep heading N tokens when shuffling caption tokens (token means comma separated strings)",
    )
    parser.add_argument(
        "--keep_tokens_separator",
        type=str,
        default="",
        help="A custom separator to divide the caption into fixed and flexible parts. Tokens before this separator will not be shuffled. If not specified, '--keep_tokens' will be used to determine the fixed number of tokens.",
    )
    parser.add_argument(
        "--secondary_separator",
        type=str,
        default=None,
        help="a secondary separator for caption. This separator is replaced to caption_separator after dropping/shuffling caption",
    )
    parser.add_argument(
        "--enable_wildcard",
        action="store_true",
        help="enable wildcard for caption (e.g. '{image|picture|rendition}')",
    )
    parser.add_argument(
        "--caption_prefix",
        type=str,
        default=None,
        help="prefix for caption text",
    )
    parser.add_argument(
        "--caption_suffix",
        type=str,
        default=None,
        help="suffix for caption text",
    )
    parser.add_argument(
        "--color_aug", action="store_true", help="enable weak color augmentation"
    )
    parser.add_argument(
        "--flip_aug", action="store_true", help="enable horizontal flip augmentation"
    )
    parser.add_argument(
        "--face_crop_aug_range",
        type=str,
        default=None,
        help="enable face-centered crop augmentation and its range (e.g. 2.0,4.0)",
    )
    parser.add_argument(
        "--random_crop",
        action="store_true",
        help="enable random crop (for style training in face-centered crop augmentation)",
    )
    parser.add_argument(
        "--debug_dataset",
        action="store_true",
        help="show images for debugging (do not train)",
    )
    parser.add_argument(
        "--resolution",
        type=str,
        default=None,
        help="resolution in training ('size' or 'width,height')",
    )
    parser.add_argument(
        "--cache_latents",
        action="store_true",
        help="cache latents to main memory to reduce VRAM usage (augmentations must be disabled)",
    )
    parser.add_argument(
        "--vae_batch_size", type=int, default=1, help="batch size for caching latents"
    )
    parser.add_argument(
        "--cache_latents_to_disk",
        action="store_true",
        help="cache latents to disk to reduce VRAM usage (augmentations must be disabled)",
    )
    parser.add_argument(
        "--skip_cache_check",
        action="store_true",
        help="skip the content validation of cache (latent and text encoder output). Cache file existence check is always performed, and cache processing is performed if the file does not exist",
    )
    parser.add_argument(
        "--skip_cache_check",
        action="store_true",
        help="skip the content validation of cache (latent and text encoder output). Cache file existence check is always performed, and cache processing is performed if the file does not exist"
        " / cacheの内容の検証をスキップする（latentとテキストエンコーダの出力）。キャッシュファイルの存在確認は常に行われ、ファイルがなければキャッシュ処理が行われる",
    )
    parser.add_argument(
        "--enable_bucket",
        action="store_true",
        help="enable buckets for multi aspect ratio training",
    )
    parser.add_argument(
        "--min_bucket_reso",
        type=int,
        default=256,
        help="minimum resolution for buckets, must be divisible by bucket_reso_steps.",
    )
    parser.add_argument(
        "--max_bucket_reso",
        type=int,
        default=1024,
        help="maximum resolution for buckets, must be divisible by bucket_reso_steps.",
    )
    parser.add_argument(
        "--bucket_reso_steps",
        type=int,
        default=64,
        help="steps of resolution for buckets, divisible by 8 is recommended",
    )
    parser.add_argument(
        "--bucket_no_upscale",
        action="store_true",
        help="make bucket for each image without upscaling",
    )

    parser.add_argument(
        "--token_warmup_min",
        type=int,
        default=1,
        help="start learning at N tags (token means comma separated strinfloatgs)",
    )
    parser.add_argument(
        "--token_warmup_step",
        type=float,
        default=0,
        help="tag length reaches maximum on N steps (or N*max_train_steps if N<1)",
    )
    parser.add_argument(
        "--alpha_mask",
        action="store_true",
        help="use alpha channel as mask for training",
    )

    parser.add_argument(
        "--dataset_class",
        type=str,
        default=None,
        help="dataset class for arbitrary dataset (package.module.Class)",
    )

    if support_caption_dropout:
        # Textual Inversion はcaptionのdropoutをsupportしない
        # いわゆるtensorのDropoutと紛らわしいのでprefixにcaptionを付けておく　every_n_epochsは他と平仄を合わせてdefault Noneに
        parser.add_argument(
            "--caption_dropout_rate", type=float, default=0.0, help="Rate out dropout caption(0.0~1.0)"
        )
        parser.add_argument(
            "--caption_dropout_every_n_epochs",
            type=int,
            default=0,
            help="Dropout all captions every N epochs / caption",
        )
        parser.add_argument(
            "--caption_tag_dropout_rate",
            type=float,
            default=0.0,
            help="Rate out dropout comma separated tokens(0.0~1.0)",
        )

    if support_dreambooth:
        # DreamBooth dataset
        parser.add_argument(
            "--reg_data_dir", type=str, default=None, help="directory for regularization images"
        )

    if support_caption:
        # caption dataset
        parser.add_argument(
            "--in_json", type=str, default=None, help="json metadata for dataset"
        )
        parser.add_argument(
            "--dataset_repeats",
            type=int,
            default=1,
            help="repeat dataset when training with captions",
        )


def add_sd_saving_arguments(parser: argparse.ArgumentParser):
    parser.add_argument(
        "--save_model_as",
        type=str,
        default=None,
        choices=[None, "ckpt", "safetensors", "diffusers", "diffusers_safetensors"],
        help="format to save the model (default is same to original)",
    )
    parser.add_argument(
        "--use_safetensors",
        action="store_true",
        help="use safetensors format to save (if save_model_as is not specified) / checkpoint.",
    )


def read_config_from_file(args: argparse.Namespace, parser: argparse.ArgumentParser):
    if not args.config_file:
        return args

    config_path = args.config_file + ".toml" if not args.config_file.endswith(".toml") else args.config_file

    if args.output_config:
        # check if config file exists
        if os.path.exists(config_path):
            logger.error(f"Config file already exists. Aborting... {config_path}")
            exit(1)

        # convert args to dictionary
        args_dict = vars(args)

        # remove unnecessary keys
        for key in ["config_file", "output_config", "wandb_api_key"]:
            if key in args_dict:
                del args_dict[key]

        # get default args from parser
        default_args = vars(parser.parse_args([]))

        # remove default values: cannot use args_dict.items directly because it will be changed during iteration
        for key, value in list(args_dict.items()):
            if key in default_args and value == default_args[key]:
                del args_dict[key]

        # convert Path to str in dictionary
        for key, value in args_dict.items():
            if isinstance(value, pathlib.Path):
                args_dict[key] = str(value)

        # convert to toml and output to file
        with open(config_path, "w") as f:
            toml.dump(args_dict, f)

        logger.info(f"Saved config file: {config_path}")
        exit(0)

    if not os.path.exists(config_path):
        logger.info(f"{config_path} not found.")
        exit(1)

    logger.info(f"Loading settings from {config_path}...")
    with open(config_path, "r", encoding="utf-8") as f:
        config_dict = toml.load(f)

    # combine all sections into one
    ignore_nesting_dict = {}
    for section_name, section_dict in config_dict.items():
        # if value is not dict, save key and value as is
        if not isinstance(section_dict, dict):
            ignore_nesting_dict[section_name] = section_dict
            continue

        # if value is dict, save all key and value into one dict
        for key, value in section_dict.items():
            ignore_nesting_dict[key] = value

    config_args = argparse.Namespace(**ignore_nesting_dict)
    args = parser.parse_args(namespace=config_args)
    args.config_file = os.path.splitext(args.config_file)[0]

    return args


# endregion

# region utils


def resume_from_local_or_hf_if_specified(accelerator, args):
    if not args.resume:
        return

    if not args.resume_from_huggingface:
        logger.info(f"resume training from local state: {args.resume}")
        accelerator.load_state(args.resume)
        return

    logger.info(f"resume training from huggingface state: {args.resume}")
    repo_id = args.resume.split("/")[0] + "/" + args.resume.split("/")[1]
    path_in_repo = "/".join(args.resume.split("/")[2:])
    revision = None
    repo_type = None
    if ":" in path_in_repo:
        divided = path_in_repo.split(":")
        if len(divided) == 2:
            path_in_repo, revision = divided
            repo_type = "model"
        else:
            path_in_repo, revision, repo_type = divided
    logger.info(f"Downloading state from huggingface: {repo_id}/{path_in_repo}@{revision}")

    list_files = huggingface_util.list_dir(
        repo_id=repo_id,
        subfolder=path_in_repo,
        revision=revision,
        token=args.huggingface_token,
        repo_type=repo_type,
    )

    async def download(filename) -> str:
        def task():
            return hf_hub_download(
                repo_id=repo_id,
                filename=filename,
                revision=revision,
                repo_type=repo_type,
                token=args.huggingface_token,
            )

        return await asyncio.get_event_loop().run_in_executor(None, task)

    loop = asyncio.get_event_loop()
    results = loop.run_until_complete(asyncio.gather(*[download(filename=filename.rfilename) for filename in list_files]))
    if len(results) == 0:
        raise ValueError(
            "No files found in the specified repo id/path/revision"
        )
    dirname = os.path.dirname(results[0])
    accelerator.load_state(dirname)


def get_optimizer(args, trainable_params) -> tuple[str, str, object]:
    # "Optimizer to use: AdamW, AdamW8bit, Lion, SGDNesterov, SGDNesterov8bit, PagedAdamW, PagedAdamW8bit, PagedAdamW32bit, Lion8bit, PagedLion8bit, AdEMAMix8bit, PagedAdEMAMix8bit, DAdaptation(DAdaptAdamPreprint), DAdaptAdaGrad, DAdaptAdam, DAdaptAdan, DAdaptAdanIP, DAdaptLion, DAdaptSGD, Adafactor"

    optimizer_type = args.optimizer_type
    if args.use_8bit_adam:
        assert (
            not args.use_lion_optimizer
        ), "both option use_8bit_adam and use_lion_optimizer are specified"
        assert (
            optimizer_type is None or optimizer_type == ""
        ), "both option use_8bit_adam and optimizer_type are specified"
        optimizer_type = "AdamW8bit"

    elif args.use_lion_optimizer:
        assert (
            optimizer_type is None or optimizer_type == ""
        ), "both option use_lion_optimizer and optimizer_type are specified"
        optimizer_type = "Lion"

    if optimizer_type is None or optimizer_type == "":
        optimizer_type = "AdamW"
    optimizer_type = optimizer_type.lower()

    if args.fused_backward_pass:
        assert (
            optimizer_type == "Adafactor".lower()
        ), "fused_backward_pass currently only works with optimizer_type Adafactor"
        assert (
            args.gradient_accumulation_steps == 1
        ), "fused_backward_pass does not work with gradient_accumulation_steps > 1"

    # 引数を分解する
    optimizer_kwargs = {}
    if args.optimizer_args is not None and len(args.optimizer_args) > 0:
        for arg in args.optimizer_args:
            key, value = arg.split("=")
            value = ast.literal_eval(value)

            # value = value.split(",")
            # for i in range(len(value)):
            #     if value[i].lower() == "true" or value[i].lower() == "false":
            #         value[i] = value[i].lower() == "true"
            #     else:
            #         value[i] = ast.float(value[i])
            # if len(value) == 1:
            #     value = value[0]
            # else:
            #     value = tuple(value)

            optimizer_kwargs[key] = value
    # logger.info(f"optkwargs {optimizer}_{kwargs}")

    lr = args.learning_rate
    optimizer = None
    optimizer_class = None

    if optimizer_type == "Lion".lower():
        try:
            import lion_pytorch
        except ImportError:
            raise ImportError("No lion_pytorch")
        logger.info(f"Using Lion optimizer | {optimizer_kwargs}")
        optimizer_class = lion_pytorch.Lion
        optimizer = optimizer_class(trainable_params, lr=lr, **optimizer_kwargs)

    elif optimizer_type.endswith("8bit".lower()):
        try:
            import bitsandbytes as bnb
        except ImportError:
            raise ImportError("No bitsandbytes")

        if optimizer_type == "AdamW8bit".lower():
            logger.info(f"use 8-bit AdamW optimizer | {optimizer_kwargs}")
            optimizer_class = bnb.optim.AdamW8bit
            optimizer = optimizer_class(trainable_params, lr=lr, **optimizer_kwargs)

        elif optimizer_type == "SGDNesterov8bit".lower():
            logger.info(f"use 8-bit SGD with Nesterov optimizer | {optimizer_kwargs}")
            if "momentum" not in optimizer_kwargs:
                logger.warning(
                    "8-bit SGD with Nesterov must be with momentum, set momentum to 0.9"
                )
                optimizer_kwargs["momentum"] = 0.9

            optimizer_class = bnb.optim.SGD8bit
            optimizer = optimizer_class(trainable_params, lr=lr, nesterov=True, **optimizer_kwargs)

        elif optimizer_type == "Lion8bit".lower():
            logger.info(f"use 8-bit Lion optimizer | {optimizer_kwargs}")
            try:
                optimizer_class = bnb.optim.Lion8bit
            except AttributeError:
                raise AttributeError(
                    "No Lion8bit. The version of bitsandbytes installed seems to be old. Please install 0.38.0 or later."
                )
        elif optimizer_type == "PagedAdamW8bit".lower():
            logger.info(f"use 8-bit PagedAdamW optimizer | {optimizer_kwargs}")
            try:
                optimizer_class = bnb.optim.PagedAdamW8bit
            except AttributeError:
                raise AttributeError(
                    "No PagedAdamW8bit. The version of bitsandbytes installed seems to be old. Please install 0.39.0 or later."
                )
        elif optimizer_type == "PagedLion8bit".lower():
            logger.info(f"use 8-bit Paged Lion optimizer | {optimizer_kwargs}")
            try:
                optimizer_class = bnb.optim.PagedLion8bit
            except AttributeError:
                raise AttributeError(
                    "No PagedLion8bit. The version of bitsandbytes installed seems to be old. Please install 0.39.0 or later."
                )

        if optimizer_class is not None:
            optimizer = optimizer_class(trainable_params, lr=lr, **optimizer_kwargs)

    elif optimizer_type == "PagedAdamW".lower():
        logger.info(f"use PagedAdamW optimizer | {optimizer_kwargs}")
        try:
            import bitsandbytes as bnb
        except ImportError:
            raise ImportError("No bitsandbytes")
        try:
            optimizer_class = bnb.optim.PagedAdamW
        except AttributeError:
            raise AttributeError(
                "No PagedAdamW. The version of bitsandbytes installed seems to be old. Please install 0.39.0 or later."
            )
        optimizer = optimizer_class(trainable_params, lr=lr, **optimizer_kwargs)

    elif optimizer_type == "PagedAdamW32bit".lower():
        logger.info(f"use 32-bit PagedAdamW optimizer | {optimizer_kwargs}")
        try:
            import bitsandbytes as bnb
        except ImportError:
            raise ImportError("No bitsandbytes")
        try:
            optimizer_class = bnb.optim.PagedAdamW32bit
        except AttributeError:
            raise AttributeError(
                "No PagedAdamW32bit. The version of bitsandbytes installed seems to be old. Please install 0.39.0 or later."
            )
        optimizer = optimizer_class(trainable_params, lr=lr, **optimizer_kwargs)

    elif optimizer_type == "SGDNesterov".lower():
        logger.info(f"use SGD with Nesterov optimizer | {optimizer_kwargs}")
        if "momentum" not in optimizer_kwargs:
            logger.info(
                "SGD with Nesterov must be with momentum, set momentum to 0.9"
            )
            optimizer_kwargs["momentum"] = 0.9

        optimizer_class = torch.optim.SGD
        optimizer = optimizer_class(trainable_params, lr=lr, nesterov=True, **optimizer_kwargs)

    elif optimizer_type.startswith("DAdapt".lower()) or optimizer_type == "Prodigy".lower():
        # check lr and lr_count, and logger.info warning
        actual_lr = lr
        lr_count = 1
        if type(trainable_params) == list and type(trainable_params[0]) == dict:
            lrs = set()
            actual_lr = trainable_params[0].get("lr", actual_lr)
            for group in trainable_params:
                lrs.add(group.get("lr", actual_lr))
            lr_count = len(lrs)

        if actual_lr <= 0.1:
            logger.warning(
                f"learning rate is too low. If using D-Adaptation or Prodigy, set learning rate around 1.0: lr={actual_lr}"
            )
            logger.warning("recommend option: lr=1.0")
        if lr_count > 1:
            logger.warning(
                f"when multiple learning rates are specified with dadaptation (e.g. for Text Encoder and U-Net), only the first one will take effect: lr={actual_lr}"
            )

        if optimizer_type.startswith("DAdapt".lower()):
            # DAdaptation family
            # check dadaptation is installed
            try:
                import dadaptation
                import dadaptation.experimental as experimental
            except ImportError:
                raise ImportError("No dadaptation")

            # set optimizer
            if optimizer_type == "DAdaptation".lower() or optimizer_type == "DAdaptAdamPreprint".lower():
                optimizer_class = experimental.DAdaptAdamPreprint
                logger.info(f"use D-Adaptation AdamPreprint optimizer | {optimizer_kwargs}")
            elif optimizer_type == "DAdaptAdaGrad".lower():
                optimizer_class = dadaptation.DAdaptAdaGrad
                logger.info(f"use D-Adaptation AdaGrad optimizer | {optimizer_kwargs}")
            elif optimizer_type == "DAdaptAdam".lower():
                optimizer_class = dadaptation.DAdaptAdam
                logger.info(f"use D-Adaptation Adam optimizer | {optimizer_kwargs}")
            elif optimizer_type == "DAdaptAdan".lower():
                optimizer_class = dadaptation.DAdaptAdan
                logger.info(f"use D-Adaptation Adan optimizer | {optimizer_kwargs}")
            elif optimizer_type == "DAdaptAdanIP".lower():
                optimizer_class = experimental.DAdaptAdanIP
                logger.info(f"use D-Adaptation AdanIP optimizer | {optimizer_kwargs}")
            elif optimizer_type == "DAdaptLion".lower():
                optimizer_class = dadaptation.DAdaptLion
                logger.info(f"use D-Adaptation Lion optimizer | {optimizer_kwargs}")
            elif optimizer_type == "DAdaptSGD".lower():
                optimizer_class = dadaptation.DAdaptSGD
                logger.info(f"use D-Adaptation SGD optimizer | {optimizer_kwargs}")
            else:
                raise ValueError(f"Unknown optimizer type: {optimizer_type}")

            optimizer = optimizer_class(trainable_params, lr=lr, **optimizer_kwargs)
        else:
            # Prodigy
            # check Prodigy is installed
            try:
                import prodigyopt
            except ImportError:
                raise ImportError("No Prodigy")

            logger.info(f"use Prodigy optimizer | {optimizer_kwargs}")
            optimizer_class = prodigyopt.Prodigy
            optimizer = optimizer_class(trainable_params, lr=lr, **optimizer_kwargs)

    elif optimizer_type == "Adafactor".lower():
        # 引数を確認して適宜補正する
        if "relative_step" not in optimizer_kwargs:
            optimizer_kwargs["relative_step"] = True  # default
        if not optimizer_kwargs["relative_step"] and optimizer_kwargs.get("warmup_init", False):
            logger.info(
                "set relative_step to True because warmup_init is True"
            )
            optimizer_kwargs["relative_step"] = True
        logger.info(f"use Adafactor optimizer | {optimizer_kwargs}")

        if optimizer_kwargs["relative_step"]:
            logger.info(f"relative_step is true")
            if lr != 0.0:
                logger.warning(f"learning rate is used as initial_lr")
            args.learning_rate = None

            # trainable_paramsがgroupだった時の処理：lrを削除する
            if type(trainable_params) == list and type(trainable_params[0]) == dict:
                has_group_lr = False
                for group in trainable_params:
                    p = group.pop("lr", None)
                    has_group_lr = has_group_lr or (p is not None)

                if has_group_lr:
                    # 一応argsを無効にしておく TODO 依存関係が逆転してるのであまり望ましくない
                    logger.warning(f"unet_lr and text_encoder_lr are ignored")
                    args.unet_lr = None
                    args.text_encoder_lr = None

            if args.lr_scheduler != "adafactor":
                logger.info(f"use adafactor_scheduler")
            args.lr_scheduler = f"adafactor:{lr}"  # ちょっと微妙だけど

            lr = None
        else:
            if args.max_grad_norm != 0.0:
                logger.warning(
                    "because max_grad_norm is set, clip_grad_norm is enabled. consider set to 0"
                )
            if args.lr_scheduler != "constant_with_warmup":
                logger.warning(f"constant_with_warmup will be good")
            if optimizer_kwargs.get("clip_threshold", 1.0) != 1.0:
                logger.warning(f"clip_threshold=1.0 will be good")

        optimizer_class = transformers.optimization.Adafactor
        optimizer = optimizer_class(trainable_params, lr=lr, **optimizer_kwargs)

    elif optimizer_type == "AdamW".lower():
        logger.info(f"use AdamW optimizer | {optimizer_kwargs}")
        optimizer_class = torch.optim.AdamW
        optimizer = optimizer_class(trainable_params, lr=lr, **optimizer_kwargs)

    elif optimizer_type.endswith("schedulefree".lower()):
        try:
            import schedulefree as sf
        except ImportError:
<<<<<<< HEAD
            raise ImportError("No schedulefree")
        if optimizer_type == "AdamWScheduleFree".lower():
=======
            raise ImportError("No schedulefree / schedulefreeがインストールされていないようです")

        if optimizer_type == "RAdamScheduleFree".lower():
            optimizer_class = sf.RAdamScheduleFree
            logger.info(f"use RAdamScheduleFree optimizer | {optimizer_kwargs}")
        elif optimizer_type == "AdamWScheduleFree".lower():
>>>>>>> 894037f2
            optimizer_class = sf.AdamWScheduleFree
            logger.info(f"use AdamWScheduleFree optimizer | {optimizer_kwargs}")
        elif optimizer_type == "SGDScheduleFree".lower():
            optimizer_class = sf.SGDScheduleFree
            logger.info(f"use SGDScheduleFree optimizer | {optimizer_kwargs}")
        else:
<<<<<<< HEAD
            raise ValueError(f"Unknown optimizer type: {optimizer_type}")
        optimizer = optimizer_class(trainable_params, lr=lr, **optimizer_kwargs)
        # make optimizer as train mode: we don't need to call train again, because eval will not be called in training loop
        optimizer.train()

    elif optimizer_type == "Fcompass".lower():
        logger.info(f"use Fcompass optimizer | {optimizer_kwargs}")
        try:    
            from library.optimizers.fcompass import FCompass

            optimizer_class = FCompass
        except   ImportError:
            raise ImportError("Importing FCompass failed")
        optimizer = optimizer_class(trainable_params, lr=lr, **optimizer_kwargs)

    elif optimizer_type == "SAVEUS".lower():
        logger.info(f"use SAVEUS optimizer | {optimizer_kwargs}")
        try:
            from library.optimizers.saveus import SAVEUS

            optimizer_class = SAVEUS
        except ImportError:
            raise ImportError("Importing SAVEUS failed")
        optimizer = optimizer_class(trainable_params, lr=lr, **optimizer_kwargs)

    elif optimizer_type == "DOPE".lower():
        logger.info(f"use DOPE optimizer | {optimizer_kwargs}")
        try:
            from library.optimizers.dope import DOPE

            optimizer_class = DOPE
        except ImportError:
            raise ImportError("Importing DOPE failed")
        optimizer = optimizer_class(trainable_params, lr=lr, **optimizer_kwargs)

    elif optimizer_type == "ExMachina".lower():
        logger.info(f"use ExMachina optimizer | {optimizer_kwargs}")
        try:
            from library.optimizers.exmachina import ExMachina

            optimizer_class = ExMachina
        except ImportError:
            raise ImportError("Importing ExMachina failed")
        optimizer = optimizer_class(trainable_params, lr=lr, **optimizer_kwargs)

    elif optimizer_type == "ExMachina".lower():
        logger.info(f"use ExMachina optimizer | {optimizer_kwargs}")
        try:
            from library.optimizers.exmachina import ExMachina

            optimizer_class = ExMachina
        except ImportError:
            raise ImportError("Importing ExMachina failed")
        optimizer = optimizer_class(trainable_params, lr=lr, **optimizer_kwargs)

    elif optimizer_type == "ExMachina".lower():
        logger.info(f"use ExMachina optimizer | {optimizer_kwargs}")
        try:
            from library.optimizers.exmachina import ExMachina

            optimizer_class = ExMachina
        except ImportError:
            raise ImportError("Importing ExMachina failed")
        optimizer = optimizer_class(trainable_params, lr=lr, **optimizer_kwargs)

    elif optimizer_type == "ClybW".lower():
        logger.info(f"use ClybW optimizer | {optimizer_kwargs}")
        try:
            from library.optimizers.clybius import Compass

            optimizer_class = Compass
        except ImportError:
            raise ImportError("Importing Compass-Clybius failed")
        optimizer = optimizer_class(trainable_params, lr=lr, **optimizer_kwargs)

    elif optimizer_type == "FARMS".lower():
        logger.info(f"use FARMSCropV3 optimizer | {optimizer_kwargs}")
        try:
            from library.optimizers.farmscropv3 import FARMSCropV3

            optimizer_class = FARMSCropV3
        except ImportError:
            raise ImportError("Importing FARMSCropV3 failed")
        optimizer = optimizer_class(trainable_params, lr=lr, **optimizer_kwargs)

    elif optimizer_type == "FMARS".lower():
        logger.info(f"use FMARSCrop optimizer | {optimizer_kwargs}")
        try:
            from library.optimizers.fmarscrop import FMARSCrop

            optimizer_class = FMARSCrop
        except ImportError:
            raise ImportError("Importing FMARSCrop failed")
        optimizer = optimizer_class(trainable_params, lr=lr, **optimizer_kwargs)
=======
            optimizer_class = None

        if optimizer_class is not None:
            optimizer = optimizer_class(trainable_params, lr=lr, **optimizer_kwargs)
>>>>>>> 894037f2

    if optimizer is None:
        # 任意のoptimizerを使う
        case_sensitive_optimizer_type = args.optimizer_type  # not lower
        logger.info(f"use {case_sensitive_optimizer_type} | {optimizer_kwargs}")

        if "." not in case_sensitive_optimizer_type:  # from torch.optim
            optimizer_module = torch.optim
        else:  # from other library
            values = case_sensitive_optimizer_type.split(".")
            optimizer_module = importlib.import_module(".".join(values[:-1]))
            case_sensitive_optimizer_type = values[-1]

        optimizer_class = getattr(optimizer_module, case_sensitive_optimizer_type)
        optimizer = optimizer_class(trainable_params, lr=lr, **optimizer_kwargs)

    """
    # wrap any of above optimizer with schedulefree, if optimizer is not schedulefree
    if args.optimizer_schedulefree_wrapper and not optimizer_type.endswith("schedulefree".lower()):
        try:
            import schedulefree as sf
        except ImportError:
<<<<<<< HEAD
            raise ImportError("No schedulefree")
=======
            raise ImportError("No schedulefree / schedulefreeがインストールされていないようです")
>>>>>>> 894037f2

        schedulefree_wrapper_kwargs = {}
        if args.schedulefree_wrapper_args is not None and len(args.schedulefree_wrapper_args) > 0:
            for arg in args.schedulefree_wrapper_args:
                key, value = arg.split("=")
                value = ast.literal_eval(value)
                schedulefree_wrapper_kwargs[key] = value

        sf_wrapper = sf.ScheduleFreeWrapper(optimizer, **schedulefree_wrapper_kwargs)
        sf_wrapper.train()  # make optimizer as train mode

        # we need to make optimizer as a subclass of torch.optim.Optimizer, we make another Proxy class over SFWrapper
        class OptimizerProxy(torch.optim.Optimizer):
            def __init__(self, sf_wrapper):
                self._sf_wrapper = sf_wrapper

            def __getattr__(self, name):
                return getattr(self._sf_wrapper, name)

            # override properties
            @property
            def state(self):
                return self._sf_wrapper.state

            @state.setter
            def state(self, state):
                self._sf_wrapper.state = state

            @property
            def param_groups(self):
                return self._sf_wrapper.param_groups

            @param_groups.setter
            def param_groups(self, param_groups):
                self._sf_wrapper.param_groups = param_groups

            @property
            def defaults(self):
                return self._sf_wrapper.defaults

            @defaults.setter
            def defaults(self, defaults):
                self._sf_wrapper.defaults = defaults

            def add_param_group(self, param_group):
                self._sf_wrapper.add_param_group(param_group)

            def load_state_dict(self, state_dict):
                self._sf_wrapper.load_state_dict(state_dict)

            def state_dict(self):
                return self._sf_wrapper.state_dict()

            def zero_grad(self):
                self._sf_wrapper.zero_grad()

            def step(self, closure=None):
                self._sf_wrapper.step(closure)

            def train(self):
                self._sf_wrapper.train()

            def eval(self):
                self._sf_wrapper.eval()

            # isinstance チェックをパスするためのメソッド
            def __instancecheck__(self, instance):
                return isinstance(instance, (type(self), Optimizer))

        optimizer = OptimizerProxy(sf_wrapper)

        logger.info(f"wrap optimizer with ScheduleFreeWrapper | {schedulefree_wrapper_kwargs}")
    """

    # for logging
    optimizer_name = optimizer_class.__module__ + "." + optimizer_class.__name__
    optimizer_args = ",".join([f"{k}={v}" for k, v in optimizer_kwargs.items()])

    if hasattr(optimizer, "train") and callable(optimizer.train):
        # make optimizer as train mode before training for schedulefree optimizer. the optimizer will be in eval mode in sampling and saving.
        optimizer.train()

    return optimizer_name, optimizer_args, optimizer


def get_optimizer_train_eval_fn(optimizer: Optimizer, args: argparse.Namespace) -> Tuple[Callable, Callable]:
    if not is_schedulefree_optimizer(optimizer, args):
        # return dummy func
        return lambda: None, lambda: None

    # get train and eval functions from optimizer
    train_fn = optimizer.train
    eval_fn = optimizer.eval

    return train_fn, eval_fn


def is_schedulefree_optimizer(optimizer: Optimizer, args: argparse.Namespace) -> bool:
    return args.optimizer_type.lower().endswith("schedulefree".lower())  # or args.optimizer_schedulefree_wrapper


def get_dummy_scheduler(optimizer: Optimizer) -> Any:
    # dummy scheduler for schedulefree optimizer. supports only empty step(), get_last_lr() and optimizers.
    # this scheduler is used for logging only.
    # this isn't be wrapped by accelerator because of this class is not a subclass of torch.optim.lr_scheduler._LRScheduler
    class DummyScheduler:
        def __init__(self, optimizer: Optimizer):
            self.optimizer = optimizer

        def step(self):
            pass

        def get_last_lr(self):
            return [group["lr"] for group in self.optimizer.param_groups]

    return DummyScheduler(optimizer)


# Modified version of get_scheduler() function from diffusers.optimizer.get_scheduler
# Add some checking and features to the original function.


def get_scheduler_fix(args, optimizer: Optimizer, num_processes: int):
    """
    Unified API to get any scheduler from its name.
    """
    # if schedulefree optimizer, return dummy scheduler
    if is_schedulefree_optimizer(optimizer, args):
        return get_dummy_scheduler(optimizer)

    name = args.lr_scheduler
    num_training_steps = args.max_train_steps * num_processes  # * args.gradient_accumulation_steps
    num_warmup_steps: Optional[int] = (
        int(args.lr_warmup_steps * num_training_steps) if isinstance(args.lr_warmup_steps, float) else args.lr_warmup_steps
    )
    num_decay_steps: Optional[int] = (
        int(args.lr_decay_steps * num_training_steps) if isinstance(args.lr_decay_steps, float) else args.lr_decay_steps
    )
    num_stable_steps = num_training_steps - num_warmup_steps - num_decay_steps
    num_cycles = args.lr_scheduler_num_cycles
    power = args.lr_scheduler_power
    timescale = args.lr_scheduler_timescale
    min_lr_ratio = args.lr_scheduler_min_lr_ratio

    lr_scheduler_kwargs = {}  # get custom lr_scheduler kwargs
    if args.lr_scheduler_args is not None and len(args.lr_scheduler_args) > 0:
        for arg in args.lr_scheduler_args:
            key, value = arg.split("=")
            value = ast.literal_eval(value)
            lr_scheduler_kwargs[key] = value

    def wrap_check_needless_num_warmup_steps(return_vals):
        if num_warmup_steps is not None and num_warmup_steps != 0:
            raise ValueError(f"{name} does not require `num_warmup_steps`. Set None or 0.")
        return return_vals

    # using any lr_scheduler from other library
    if args.lr_scheduler_type:
        lr_scheduler_type = args.lr_scheduler_type
        logger.info(f"use {lr_scheduler_type} | {lr_scheduler_kwargs} as lr_scheduler")
        if "." not in lr_scheduler_type:  # default to use torch.optim
            lr_scheduler_module = torch.optim.lr_scheduler
        else:
            values = lr_scheduler_type.split(".")
            lr_scheduler_module = importlib.import_module(".".join(values[:-1]))
            lr_scheduler_type = values[-1]
        lr_scheduler_class = getattr(lr_scheduler_module, lr_scheduler_type)
        lr_scheduler = lr_scheduler_class(optimizer, **lr_scheduler_kwargs)
        return wrap_check_needless_num_warmup_steps(lr_scheduler)

    if name.startswith("adafactor"):
        assert (
            type(optimizer) == transformers.optimization.Adafactor
        ), "adafactor scheduler must be used with Adafactor optimizer"
        initial_lr = float(name.split(":")[1])
        # logger.info(f"adafactor scheduler init lr {initial_lr}")
        return wrap_check_needless_num_warmup_steps(transformers.optimization.AdafactorSchedule(optimizer, initial_lr))

    if name == DiffusersSchedulerType.PIECEWISE_CONSTANT.value:
        name = DiffusersSchedulerType(name)
        schedule_func = DIFFUSERS_TYPE_TO_SCHEDULER_FUNCTION[name]
        return schedule_func(optimizer, **lr_scheduler_kwargs)  # step_rules and last_epoch are given as kwargs

    name = SchedulerType(name)
    schedule_func = TYPE_TO_SCHEDULER_FUNCTION[name]

    if name == SchedulerType.CONSTANT:
        return wrap_check_needless_num_warmup_steps(schedule_func(optimizer, **lr_scheduler_kwargs))

    # All other schedulers require `num_warmup_steps`
    if num_warmup_steps is None:
        raise ValueError(f"{name} requires `num_warmup_steps`, please provide that argument.")

    if name == SchedulerType.CONSTANT_WITH_WARMUP:
        return schedule_func(optimizer, num_warmup_steps=num_warmup_steps, **lr_scheduler_kwargs)

    if name == SchedulerType.INVERSE_SQRT:
        return schedule_func(optimizer, num_warmup_steps=num_warmup_steps, timescale=timescale, **lr_scheduler_kwargs)

    # All other schedulers require `num_training_steps`
    if num_training_steps is None:
        raise ValueError(f"{name} requires `num_training_steps`, please provide that argument.")

    if name == SchedulerType.COSINE_WITH_RESTARTS:
        return schedule_func(
            optimizer,
            num_warmup_steps=num_warmup_steps,
            num_training_steps=num_training_steps,
            num_cycles=num_cycles,
            **lr_scheduler_kwargs,
        )

    if name == SchedulerType.POLYNOMIAL:
        return schedule_func(
            optimizer, num_warmup_steps=num_warmup_steps, num_training_steps=num_training_steps, power=power, **lr_scheduler_kwargs
        )

    if name == SchedulerType.COSINE_WITH_MIN_LR:
        return schedule_func(
            optimizer,
            num_warmup_steps=num_warmup_steps,
            num_training_steps=num_training_steps,
            num_cycles=num_cycles / 2,
            min_lr_rate=min_lr_ratio,
            **lr_scheduler_kwargs,
        )

    # these schedulers do not require `num_decay_steps`
    if name == SchedulerType.LINEAR or name == SchedulerType.COSINE:
        return schedule_func(
            optimizer,
            num_warmup_steps=num_warmup_steps,
            num_training_steps=num_training_steps,
            **lr_scheduler_kwargs,
        )

    # All other schedulers require `num_decay_steps`
    if num_decay_steps is None:
        raise ValueError(f"{name} requires `num_decay_steps`, please provide that argument.")
    if name == SchedulerType.WARMUP_STABLE_DECAY:
        return schedule_func(
            optimizer,
            num_warmup_steps=num_warmup_steps,
            num_stable_steps=num_stable_steps,
            num_decay_steps=num_decay_steps,
            num_cycles=num_cycles / 2,
            min_lr_ratio=min_lr_ratio if min_lr_ratio is not None else 0.0,
            **lr_scheduler_kwargs,
        )

    return schedule_func(
        optimizer,
        num_warmup_steps=num_warmup_steps,
        num_training_steps=num_training_steps,
        num_decay_steps=num_decay_steps,
        **lr_scheduler_kwargs,
    )


def prepare_dataset_args(args: argparse.Namespace, support_metadata: bool):
    # backward compatibility
    if args.caption_extention is not None:
        args.caption_extension = args.caption_extention
        args.caption_extention = None

    # assert args.resolution is not None, f"resolution is required / resolution（解像度）を指定してください"
    if args.resolution is not None:
        args.resolution = tuple([int(r) for r in args.resolution.split(",")])
        if len(args.resolution) == 1:
            args.resolution = (args.resolution[0], args.resolution[0])
        assert (
            len(args.resolution) == 2
        ), f"resolution must be 'size' or 'width,height': {args.resolution}"

    if args.face_crop_aug_range is not None:
        args.face_crop_aug_range = tuple([float(r) for r in args.face_crop_aug_range.split(",")])
        assert (
            len(args.face_crop_aug_range) == 2 and args.face_crop_aug_range[0] <= args.face_crop_aug_range[1]
        ), f"face_crop_aug_range must be two floats: {args.face_crop_aug_range}"
    else:
        args.face_crop_aug_range = None

    if support_metadata:
        if args.in_json is not None and (args.color_aug or args.random_crop):
            logger.warning(
                "latents in npz is ignored when color_aug or random_crop is True"
            )


def prepare_accelerator(args: argparse.Namespace):
    """
    this function also prepares deepspeed plugin
    """

    if args.logging_dir is None:
        logging_dir = None
    else:
        log_prefix = "" if args.log_prefix is None else args.log_prefix
        logging_dir = args.logging_dir + "/" + log_prefix + time.strftime("%Y%m%d%H%M%S", time.localtime())

    if args.log_with is None:
        if logging_dir is not None:
            log_with = "tensorboard"
        else:
            log_with = None
    else:
        log_with = args.log_with
        if log_with in ["tensorboard", "all"]:
            if logging_dir is None:
                raise ValueError("logging_dir is required when log_with is tensorboard")
        if log_with in ["wandb", "all"]:
            try:
                import wandb
            except ImportError:
                raise ImportError("No wandb")
            if logging_dir is not None:
                os.makedirs(logging_dir, exist_ok=True)
                os.environ["WANDB_DIR"] = logging_dir
            if args.wandb_api_key is not None:
                wandb.login(key=args.wandb_api_key)

    # torch.compile のオプション。 NO の場合は torch.compile は使わない
    dynamo_backend = "NO"
    if args.torch_compile:
        dynamo_backend = args.dynamo_backend

    kwargs_handlers = [
        (
            InitProcessGroupKwargs(
                backend="gloo" if os.name == "nt" or not torch.cuda.is_available() else "nccl",
                init_method=(
                    "env://?use_libuv=False" if os.name == "nt" and Version(torch.__version__) >= Version("2.4.0") else None
                ),
                timeout=datetime.timedelta(minutes=args.ddp_timeout) if args.ddp_timeout else None,
            )
            if torch.cuda.device_count() > 1
            else None
        ),
        (
            DistributedDataParallelKwargs(
                gradient_as_bucket_view=args.ddp_gradient_as_bucket_view, static_graph=args.ddp_static_graph
            )
            if args.ddp_gradient_as_bucket_view or args.ddp_static_graph
            else None
        ),
    ]
    kwargs_handlers = [i for i in kwargs_handlers if i is not None]
    deepspeed_plugin = deepspeed_utils.prepare_deepspeed_plugin(args)

    accelerator = Accelerator(
        gradient_accumulation_steps=args.gradient_accumulation_steps,
        mixed_precision=args.mixed_precision,
        log_with=log_with,
        project_dir=logging_dir,
        kwargs_handlers=kwargs_handlers,
        dynamo_backend=dynamo_backend,
        deepspeed_plugin=deepspeed_plugin,
    )
    print("accelerator device:", accelerator.device)
    return accelerator


def prepare_dtype(args: argparse.Namespace):
    weight_dtype = torch.float32
    if args.mixed_precision == "fp16":
        weight_dtype = torch.float16
    elif args.mixed_precision == "bf16":
        weight_dtype = torch.bfloat16

    save_dtype = None
    if args.save_precision == "fp16":
        save_dtype = torch.float16
    elif args.save_precision == "bf16":
        save_dtype = torch.bfloat16
    elif args.save_precision == "float":
        save_dtype = torch.float32

    return weight_dtype, save_dtype


def _load_target_model(args: argparse.Namespace, weight_dtype, device="cpu", unet_use_linear_projection_in_v2=False):
    name_or_path = args.pretrained_model_name_or_path
    name_or_path = os.path.realpath(name_or_path) if os.path.islink(name_or_path) else name_or_path
    load_stable_diffusion_format = os.path.isfile(name_or_path)  # determine SD or Diffusers
    if load_stable_diffusion_format:
        logger.info(f"load StableDiffusion checkpoint: {name_or_path}")
        text_encoder, vae, unet = model_util.load_models_from_stable_diffusion_checkpoint(
            args.v2, name_or_path, device, unet_use_linear_projection_in_v2=unet_use_linear_projection_in_v2
        )
    else:
        # Diffusers model is loaded to CPU
        logger.info(f"load Diffusers pretrained models: {name_or_path}")
        try:
            pipe = StableDiffusionPipeline.from_pretrained(name_or_path, tokenizer=None, safety_checker=None)
        except EnvironmentError as ex:
            logger.error(
                f"model is not found as a file or in Hugging Face, perhaps file name is wrong? {name_or_path}"
            )
            raise ex
        text_encoder = pipe.text_encoder
        vae = pipe.vae
        unet = pipe.unet
        del pipe

        # Diffusers U-Net to original U-Net
        # TODO *.ckpt/*.safetensorsのv2と同じ形式にここで変換すると良さそう
        # logger.info(f"unet config: {unet.config}")
        original_unet = UNet2DConditionModel(
            unet.config.sample_size,
            unet.config.attention_head_dim,
            unet.config.cross_attention_dim,
            unet.config.use_linear_projection,
            unet.config.upcast_attention,
        )
        original_unet.load_state_dict(unet.state_dict())
        unet = original_unet
        logger.info("U-Net converted to original U-Net")

    # VAEを読み込む
    if args.vae is not None:
        vae = model_util.load_vae(args.vae, weight_dtype)
        logger.info("additional VAE loaded")

    return text_encoder, vae, unet, load_stable_diffusion_format


def load_target_model(args, weight_dtype, accelerator, unet_use_linear_projection_in_v2=False):
    for pi in range(accelerator.state.num_processes):
        if pi == accelerator.state.local_process_index:
            logger.info(f"loading model for process {accelerator.state.local_process_index}/{accelerator.state.num_processes}")

            text_encoder, vae, unet, load_stable_diffusion_format = _load_target_model(
                args,
                weight_dtype,
                accelerator.device if args.lowram else "cpu",
                unet_use_linear_projection_in_v2=unet_use_linear_projection_in_v2,
            )
            # work on low-ram device
            if args.lowram:
                text_encoder.to(accelerator.device)
                unet.to(accelerator.device)
                vae.to(accelerator.device)

            clean_memory_on_device(accelerator.device)
        accelerator.wait_for_everyone()
    return text_encoder, vae, unet, load_stable_diffusion_format


def patch_accelerator_for_fp16_training(accelerator):
    org_unscale_grads = accelerator.scaler._unscale_grads_

    def _unscale_grads_replacer(optimizer, inv_scale, found_inf, allow_fp16):
        return org_unscale_grads(optimizer, inv_scale, found_inf, True)

    accelerator.scaler._unscale_grads_ = _unscale_grads_replacer


def get_hidden_states(args: argparse.Namespace, input_ids, tokenizer, text_encoder, weight_dtype=None):
    # with no_token_padding, the length is not max length, return result immediately
    if input_ids.size()[-1] != tokenizer.model_max_length:
        return text_encoder(input_ids)[0]

    # input_ids: b,n,77
    b_size = input_ids.size()[0]
    input_ids = input_ids.reshape((-1, tokenizer.model_max_length))  # batch_size*3, 77

    if args.clip_skip is None:
        encoder_hidden_states = text_encoder(input_ids)[0]
    else:
        enc_out = text_encoder(input_ids, output_hidden_states=True, return_dict=True)
        encoder_hidden_states = enc_out["hidden_states"][-args.clip_skip]
        encoder_hidden_states = text_encoder.text_model.final_layer_norm(encoder_hidden_states)

    # bs*3, 77, 768 or 1024
    encoder_hidden_states = encoder_hidden_states.reshape((b_size, -1, encoder_hidden_states.shape[-1]))

    if args.max_token_length is not None:
        if args.v2:
            # v2: <BOS>...<EOS> <PAD> ... の三連を <BOS>...<EOS> <PAD> ... へ戻す　正直この実装でいいのかわからん
            states_list = [encoder_hidden_states[:, 0].unsqueeze(1)]  # <BOS>
            for i in range(1, args.max_token_length, tokenizer.model_max_length):
                chunk = encoder_hidden_states[:, i : i + tokenizer.model_max_length - 2]  # <BOS> の後から 最後の前まで
                if i > 0:
                    for j in range(len(chunk)):
                        if input_ids[j, 1] == tokenizer.eos_token:  # 空、つまり <BOS> <EOS> <PAD> ...のパターン
                            chunk[j, 0] = chunk[j, 1]  # 次の <PAD> の値をコピーする
                states_list.append(chunk)  # <BOS> の後から <EOS> の前まで
            states_list.append(encoder_hidden_states[:, -1].unsqueeze(1))  # <EOS> か <PAD> のどちらか
            encoder_hidden_states = torch.cat(states_list, dim=1)
        else:
            # v1: <BOS>...<EOS> の三連を <BOS>...<EOS> へ戻す
            states_list = [encoder_hidden_states[:, 0].unsqueeze(1)]  # <BOS>
            for i in range(1, args.max_token_length, tokenizer.model_max_length):
                states_list.append(
                    encoder_hidden_states[:, i : i + tokenizer.model_max_length - 2]
                )  # <BOS> の後から <EOS> の前まで
            states_list.append(encoder_hidden_states[:, -1].unsqueeze(1))  # <EOS>
            encoder_hidden_states = torch.cat(states_list, dim=1)

    if weight_dtype is not None:
        # this is required for additional network training
        encoder_hidden_states = encoder_hidden_states.to(weight_dtype)

    return encoder_hidden_states


def pool_workaround(
    text_encoder: CLIPTextModelWithProjection, last_hidden_state: torch.Tensor, input_ids: torch.Tensor, eos_token_id: int
):
    r"""
    workaround for CLIP's pooling bug: it returns the hidden states for the max token id as the pooled output
    instead of the hidden states for the EOS token
    If we use Textual Inversion, we need to use the hidden states for the EOS token as the pooled output

    Original code from CLIP's pooling function:

    \# text_embeds.shape = [batch_size, sequence_length, transformer.width]
    \# take features from the eot embedding (eot_token is the highest number in each sequence)
    \# casting to torch.int for onnx compatibility: argmax doesn't support int64 inputs with opset 14
    pooled_output = last_hidden_state[
        torch.arange(last_hidden_state.shape[0], device=last_hidden_state.device),
        input_ids.to(dtype=torch.int, device=last_hidden_state.device).argmax(dim=-1),
    ]
    """

    # input_ids: b*n,77
    # find index for EOS token

    # Following code is not working if one of the input_ids has multiple EOS tokens (very odd case)
    # eos_token_index = torch.where(input_ids == eos_token_id)[1]
    # eos_token_index = eos_token_index.to(device=last_hidden_state.device)

    # Create a mask where the EOS tokens are
    eos_token_mask = (input_ids == eos_token_id).int()

    # Use argmax to find the last index of the EOS token for each element in the batch
    eos_token_index = torch.argmax(eos_token_mask, dim=1)  # this will be 0 if there is no EOS token, it's fine
    eos_token_index = eos_token_index.to(device=last_hidden_state.device)

    # get hidden states for EOS token
    pooled_output = last_hidden_state[torch.arange(last_hidden_state.shape[0], device=last_hidden_state.device), eos_token_index]

    # apply projection: projection may be of different dtype than last_hidden_state
    pooled_output = text_encoder.text_projection(pooled_output.to(text_encoder.text_projection.weight.dtype))
    pooled_output = pooled_output.to(last_hidden_state.dtype)

    return pooled_output


def get_hidden_states_sdxl(
    max_token_length: int,
    input_ids1: torch.Tensor,
    input_ids2: torch.Tensor,
    tokenizer1: CLIPTokenizer,
    tokenizer2: CLIPTokenizer,
    text_encoder1: CLIPTextModel,
    text_encoder2: CLIPTextModelWithProjection,
    weight_dtype: Optional[str] = None,
    accelerator: Optional[Accelerator] = None,
):
    # input_ids: b,n,77 -> b*n, 77
    b_size = input_ids1.size()[0]
    input_ids1 = input_ids1.reshape((-1, tokenizer1.model_max_length))  # batch_size*n, 77
    input_ids2 = input_ids2.reshape((-1, tokenizer2.model_max_length))  # batch_size*n, 77

    # text_encoder1
    enc_out = text_encoder1(input_ids1, output_hidden_states=True, return_dict=True)
    hidden_states1 = enc_out["hidden_states"][11]

    # text_encoder2
    enc_out = text_encoder2(input_ids2, output_hidden_states=True, return_dict=True)
    hidden_states2 = enc_out["hidden_states"][-2]  # penuultimate layer

    # pool2 = enc_out["text_embeds"]
    unwrapped_text_encoder2 = text_encoder2 if accelerator is None else accelerator.unwrap_model(text_encoder2)
    pool2 = pool_workaround(unwrapped_text_encoder2, enc_out["last_hidden_state"], input_ids2, tokenizer2.eos_token_id)

    # b*n, 77, 768 or 1280 -> b, n*77, 768 or 1280
    n_size = 1 if max_token_length is None else max_token_length // 75
    hidden_states1 = hidden_states1.reshape((b_size, -1, hidden_states1.shape[-1]))
    hidden_states2 = hidden_states2.reshape((b_size, -1, hidden_states2.shape[-1]))

    if max_token_length is not None:
        # bs*3, 77, 768 or 1024
        # encoder1: <BOS>...<EOS> の三連を <BOS>...<EOS> へ戻す
        states_list = [hidden_states1[:, 0].unsqueeze(1)]  # <BOS>
        for i in range(1, max_token_length, tokenizer1.model_max_length):
            states_list.append(hidden_states1[:, i : i + tokenizer1.model_max_length - 2])  # <BOS> の後から <EOS> の前まで
        states_list.append(hidden_states1[:, -1].unsqueeze(1))  # <EOS>
        hidden_states1 = torch.cat(states_list, dim=1)

        # v2: <BOS>...<EOS> <PAD> ... の三連を <BOS>...<EOS> <PAD> ... へ戻す　正直この実装でいいのかわからん
        states_list = [hidden_states2[:, 0].unsqueeze(1)]  # <BOS>
        for i in range(1, max_token_length, tokenizer2.model_max_length):
            chunk = hidden_states2[:, i : i + tokenizer2.model_max_length - 2]  # <BOS> の後から 最後の前まで
            # this causes an error:
            # RuntimeError: one of the variables needed for gradient computation has been modified by an inplace operation
            # if i > 1:
            #     for j in range(len(chunk)):  # batch_size
            #         if input_ids2[n_index + j * n_size, 1] == tokenizer2.eos_token_id:  # 空、つまり <BOS> <EOS> <PAD> ...のパターン
            #             chunk[j, 0] = chunk[j, 1]  # 次の <PAD> の値をコピーする
            states_list.append(chunk)  # <BOS> の後から <EOS> の前まで
        states_list.append(hidden_states2[:, -1].unsqueeze(1))  # <EOS> か <PAD> のどちらか
        hidden_states2 = torch.cat(states_list, dim=1)

        # pool はnの最初のものを使う
        pool2 = pool2[::n_size]

    if weight_dtype is not None:
        # this is required for additional network training
        hidden_states1 = hidden_states1.to(weight_dtype)
        hidden_states2 = hidden_states2.to(weight_dtype)

    return hidden_states1, hidden_states2, pool2


def default_if_none(value, default):
    return default if value is None else value


def get_epoch_ckpt_name(args: argparse.Namespace, ext: str, epoch_no: int):
    model_name = default_if_none(args.output_name, DEFAULT_EPOCH_NAME)
    return EPOCH_FILE_NAME.format(model_name, epoch_no) + ext


def get_step_ckpt_name(args: argparse.Namespace, ext: str, step_no: int):
    model_name = default_if_none(args.output_name, DEFAULT_STEP_NAME)
    return STEP_FILE_NAME.format(model_name, step_no) + ext


def get_last_ckpt_name(args: argparse.Namespace, ext: str):
    model_name = default_if_none(args.output_name, DEFAULT_LAST_OUTPUT_NAME)
    return model_name + ext


def get_remove_epoch_no(args: argparse.Namespace, epoch_no: int):
    if args.save_last_n_epochs is None:
        return None

    remove_epoch_no = epoch_no - args.save_every_n_epochs * args.save_last_n_epochs
    if remove_epoch_no < 0:
        return None
    return remove_epoch_no


def get_remove_step_no(args: argparse.Namespace, step_no: int):
    if args.save_last_n_steps is None:
        return None

    # last_n_steps前のstep_noから、save_every_n_stepsの倍数のstep_noを計算して削除する
    # save_every_n_steps=10, save_last_n_steps=30の場合、50step目には30step分残し、10step目を削除する
    remove_step_no = step_no - args.save_last_n_steps - 1
    remove_step_no = remove_step_no - (remove_step_no % args.save_every_n_steps)
    if remove_step_no < 0:
        return None
    return remove_step_no


# epochとstepの保存、メタデータにepoch/stepが含まれ引数が同じになるため、統合している
# on_epoch_end: Trueならepoch終了時、Falseならstep経過時
def save_sd_model_on_epoch_end_or_stepwise(
    args: argparse.Namespace,
    on_epoch_end: bool,
    accelerator,
    src_path: str,
    save_stable_diffusion_format: bool,
    use_safetensors: bool,
    save_dtype: torch.dtype,
    epoch: int,
    num_train_epochs: int,
    global_step: int,
    text_encoder,
    unet,
    vae,
):
    def sd_saver(ckpt_file, epoch_no, global_step):
        sai_metadata = get_sai_model_spec(None, args, False, False, False, is_stable_diffusion_ckpt=True)
        model_util.save_stable_diffusion_checkpoint(
            args.v2, ckpt_file, text_encoder, unet, src_path, epoch_no, global_step, sai_metadata, save_dtype, vae
        )

    def diffusers_saver(out_dir):
        model_util.save_diffusers_checkpoint(
            args.v2, out_dir, text_encoder, unet, src_path, vae=vae, use_safetensors=use_safetensors
        )

    save_sd_model_on_epoch_end_or_stepwise_common(
        args,
        on_epoch_end,
        accelerator,
        save_stable_diffusion_format,
        use_safetensors,
        epoch,
        num_train_epochs,
        global_step,
        sd_saver,
        diffusers_saver,
    )


def save_sd_model_on_epoch_end_or_stepwise_common(
    args: argparse.Namespace,
    on_epoch_end: bool,
    accelerator,
    save_stable_diffusion_format: bool,
    use_safetensors: bool,
    epoch: int,
    num_train_epochs: int,
    global_step: int,
    sd_saver,
    diffusers_saver,
):
    if on_epoch_end:
        epoch_no = epoch + 1
        saving = epoch_no % args.save_every_n_epochs == 0 and epoch_no < num_train_epochs
        if not saving:
            return

        model_name = default_if_none(args.output_name, DEFAULT_EPOCH_NAME)
        remove_no = get_remove_epoch_no(args, epoch_no)
    else:
        # 保存するか否かは呼び出し側で判断済み

        model_name = default_if_none(args.output_name, DEFAULT_STEP_NAME)
        epoch_no = epoch  # 例: 最初のepochの途中で保存したら0になる、SDモデルに保存される
        remove_no = get_remove_step_no(args, global_step)

    os.makedirs(args.output_dir, exist_ok=True)
    if save_stable_diffusion_format:
        ext = ".safetensors" if use_safetensors else ".ckpt"

        if on_epoch_end:
            ckpt_name = get_epoch_ckpt_name(args, ext, epoch_no)
        else:
            ckpt_name = get_step_ckpt_name(args, ext, global_step)

        ckpt_file = os.path.join(args.output_dir, ckpt_name)
        logger.info(f"saving checkpoint: {ckpt_file}")
        sd_saver(ckpt_file, epoch_no, global_step)

        if args.huggingface_repo_id is not None:
            huggingface_util.upload(args, ckpt_file, "/" + ckpt_name)

        # remove older checkpoints
        if remove_no is not None:
            if on_epoch_end:
                remove_ckpt_name = get_epoch_ckpt_name(args, ext, remove_no)
            else:
                remove_ckpt_name = get_step_ckpt_name(args, ext, remove_no)

            remove_ckpt_file = os.path.join(args.output_dir, remove_ckpt_name)
            if os.path.exists(remove_ckpt_file):
                logger.info(f"removing old checkpoint: {remove_ckpt_file}")
                os.remove(remove_ckpt_file)

    else:
        if on_epoch_end:
            out_dir = os.path.join(args.output_dir, EPOCH_DIFFUSERS_DIR_NAME.format(model_name, epoch_no))
        else:
            out_dir = os.path.join(args.output_dir, STEP_DIFFUSERS_DIR_NAME.format(model_name, global_step))

        logger.info(f"saving model: {out_dir}")
        diffusers_saver(out_dir)

        if args.huggingface_repo_id is not None:
            huggingface_util.upload(args, out_dir, "/" + model_name)

        # remove older checkpoints
        if remove_no is not None:
            if on_epoch_end:
                remove_out_dir = os.path.join(args.output_dir, EPOCH_DIFFUSERS_DIR_NAME.format(model_name, remove_no))
            else:
                remove_out_dir = os.path.join(args.output_dir, STEP_DIFFUSERS_DIR_NAME.format(model_name, remove_no))

            if os.path.exists(remove_out_dir):
                logger.info(f"removing old model: {remove_out_dir}")
                shutil.rmtree(remove_out_dir)

    if args.save_state:
        if on_epoch_end:
            save_and_remove_state_on_epoch_end(args, accelerator, epoch_no)
        else:
            save_and_remove_state_stepwise(args, accelerator, global_step)


def save_and_remove_state_on_epoch_end(args: argparse.Namespace, accelerator, epoch_no):
    model_name = default_if_none(args.output_name, DEFAULT_EPOCH_NAME)

    logger.info(f"saving state at epoch {epoch_no}")
    os.makedirs(args.output_dir, exist_ok=True)

    state_dir = os.path.join(args.output_dir, EPOCH_STATE_NAME.format(model_name, epoch_no))
    accelerator.save_state(state_dir)
    if args.save_state_to_huggingface:
        logger.info("uploading state to huggingface.")
        huggingface_util.upload(args, state_dir, "/" + EPOCH_STATE_NAME.format(model_name, epoch_no))

    last_n_epochs = args.save_last_n_epochs_state if args.save_last_n_epochs_state else args.save_last_n_epochs
    if last_n_epochs is not None:
        remove_epoch_no = epoch_no - args.save_every_n_epochs * last_n_epochs
        state_dir_old = os.path.join(args.output_dir, EPOCH_STATE_NAME.format(model_name, remove_epoch_no))
        if os.path.exists(state_dir_old):
            logger.info(f"removing old state: {state_dir_old}")
            shutil.rmtree(state_dir_old)


def save_and_remove_state_stepwise(args: argparse.Namespace, accelerator, step_no):
    model_name = default_if_none(args.output_name, DEFAULT_STEP_NAME)

    logger.info(f"saving state at step {step_no}")
    os.makedirs(args.output_dir, exist_ok=True)

    state_dir = os.path.join(args.output_dir, STEP_STATE_NAME.format(model_name, step_no))
    accelerator.save_state(state_dir)
    if args.save_state_to_huggingface:
        logger.info("uploading state to huggingface.")
        huggingface_util.upload(args, state_dir, "/" + STEP_STATE_NAME.format(model_name, step_no))

    last_n_steps = args.save_last_n_steps_state if args.save_last_n_steps_state else args.save_last_n_steps
    if last_n_steps is not None:
        # calculate step_no to remove by finding the largest multiple of save_every_n_steps that is at least last_n_steps before current step_no
        remove_step_no = step_no - last_n_steps - 1
        remove_step_no = remove_step_no - (remove_step_no % args.save_every_n_steps)

        if remove_step_no > 0:
            state_dir_old = os.path.join(args.output_dir, STEP_STATE_NAME.format(model_name, remove_step_no))
            if os.path.exists(state_dir_old):
                logger.info(f"removing old state: {state_dir_old}")
                shutil.rmtree(state_dir_old)


def save_state_on_train_end(args: argparse.Namespace, accelerator):
    model_name = default_if_none(args.output_name, DEFAULT_LAST_OUTPUT_NAME)

    logger.info("saving last state.")
    os.makedirs(args.output_dir, exist_ok=True)

    state_dir = os.path.join(args.output_dir, LAST_STATE_NAME.format(model_name))
    accelerator.save_state(state_dir)

    if args.save_state_to_huggingface:
        logger.info("uploading last state to huggingface.")
        huggingface_util.upload(args, state_dir, "/" + LAST_STATE_NAME.format(model_name))


def save_sd_model_on_train_end(
    args: argparse.Namespace,
    src_path: str,
    save_stable_diffusion_format: bool,
    use_safetensors: bool,
    save_dtype: torch.dtype,
    epoch: int,
    global_step: int,
    text_encoder,
    unet,
    vae,
):
    def sd_saver(ckpt_file, epoch_no, global_step):
        sai_metadata = get_sai_model_spec(None, args, False, False, False, is_stable_diffusion_ckpt=True)
        model_util.save_stable_diffusion_checkpoint(
            args.v2, ckpt_file, text_encoder, unet, src_path, epoch_no, global_step, sai_metadata, save_dtype, vae
        )

    def diffusers_saver(out_dir):
        model_util.save_diffusers_checkpoint(
            args.v2, out_dir, text_encoder, unet, src_path, vae=vae, use_safetensors=use_safetensors
        )

    save_sd_model_on_train_end_common(
        args, save_stable_diffusion_format, use_safetensors, epoch, global_step, sd_saver, diffusers_saver
    )


def save_sd_model_on_train_end_common(
    args: argparse.Namespace,
    save_stable_diffusion_format: bool,
    use_safetensors: bool,
    epoch: int,
    global_step: int,
    sd_saver,
    diffusers_saver,
):
    model_name = default_if_none(args.output_name, DEFAULT_LAST_OUTPUT_NAME)

    if save_stable_diffusion_format:
        os.makedirs(args.output_dir, exist_ok=True)

        ckpt_name = model_name + (".safetensors" if use_safetensors else ".ckpt")
        ckpt_file = os.path.join(args.output_dir, ckpt_name)

        logger.info(f"save trained model as StableDiffusion checkpoint to {ckpt_file}")
        sd_saver(ckpt_file, epoch, global_step)

        if args.huggingface_repo_id is not None:
            huggingface_util.upload(args, ckpt_file, "/" + ckpt_name, force_sync_upload=True)
    else:
        out_dir = os.path.join(args.output_dir, model_name)
        os.makedirs(out_dir, exist_ok=True)

        logger.info(f"save trained model as Diffusers to {out_dir}")
        diffusers_saver(out_dir)

        if args.huggingface_repo_id is not None:
            huggingface_util.upload(args, out_dir, "/" + model_name, force_sync_upload=True)


def get_timesteps(min_timestep: int, max_timestep: int, b_size: int, device: torch.device) -> torch.Tensor:
    timesteps = torch.randint(min_timestep, max_timestep, (b_size,), device="cpu")
    timesteps = timesteps.long().to(device)
    return timesteps


def get_noise_noisy_latents_and_timesteps(args, noise_scheduler, latents: torch.FloatTensor) -> Tuple[torch.FloatTensor, torch.FloatTensor, torch.IntTensor]:
    # Sample noise that we'll add to the latents
    noise = torch.randn_like(latents, device=latents.device)
    if args.noise_offset:
        if args.noise_offset_random_strength:
            noise_offset = torch.rand(1, device=latents.device) * args.noise_offset
        else:
            noise_offset = args.noise_offset
        noise = custom_train_functions.apply_noise_offset(latents, noise, noise_offset, args.adaptive_noise_scale)
    if args.multires_noise_iterations:
        noise = custom_train_functions.pyramid_noise_like(
            noise, latents.device, args.multires_noise_iterations, args.multires_noise_discount
        )

    # Sample a random timestep for each image
    b_size = latents.shape[0]
    min_timestep = 0 if args.min_timestep is None else args.min_timestep
    max_timestep = noise_scheduler.config.num_train_timesteps if args.max_timestep is None else args.max_timestep

    timesteps = get_timesteps(min_timestep, max_timestep, b_size, latents.device)

    # Add noise to the latents according to the noise magnitude at each timestep
    # (this is the forward diffusion process)
    if args.ip_noise_gamma:
        if args.ip_noise_gamma_random_strength:
            strength = torch.rand(1, device=latents.device) * args.ip_noise_gamma
        else:
            strength = args.ip_noise_gamma
        noisy_latents = noise_scheduler.add_noise(latents, noise + strength * torch.randn_like(latents), timesteps)
    else:
        noisy_latents = noise_scheduler.add_noise(latents, noise, timesteps)

    return noise, noisy_latents, timesteps


def get_huber_threshold_if_needed(args, timesteps: torch.Tensor, noise_scheduler) -> Optional[torch.Tensor]:
    if not (args.loss_type == "huber" or args.loss_type == "smooth_l1"):
        return None

    b_size = timesteps.shape[0]
    if args.huber_schedule == "exponential":
        alpha = -math.log(args.huber_c) / noise_scheduler.config.num_train_timesteps
        result = torch.exp(-alpha * timesteps) * args.huber_scale
    elif args.huber_schedule == "snr":
        if not hasattr(noise_scheduler, "alphas_cumprod"):
            raise NotImplementedError("Huber schedule 'snr' is not supported with the current model.")
        alphas_cumprod = torch.index_select(noise_scheduler.alphas_cumprod, 0, timesteps.cpu())
        sigmas = ((1.0 - alphas_cumprod) / alphas_cumprod) ** 0.5
        result = (1 - args.huber_c) / (1 + sigmas) ** 2 + args.huber_c
        result = result.to(timesteps.device)
    elif args.huber_schedule == "constant":
        result = torch.full((b_size,), args.huber_c * args.huber_scale, device=timesteps.device)
    else:
        raise NotImplementedError(f"Unknown Huber loss schedule {args.huber_schedule}!")

    return result


def conditional_loss(
    model_pred: torch.Tensor, target: torch.Tensor, loss_type: str, reduction: str, huber_c: Optional[torch.Tensor] = None
):
<<<<<<< HEAD
=======
    """
    NOTE: if you're using the scheduled version, huber_c has to depend on the timesteps already
    """
>>>>>>> 894037f2
    if loss_type == "l2":
        loss = torch.nn.functional.mse_loss(model_pred, target, reduction=reduction)
    elif loss_type == "l1":
        loss = torch.nn.functional.l1_loss(model_pred, target, reduction=reduction)
    elif loss_type == "huber":
        if huber_c is None:
            raise NotImplementedError("huber_c not implemented correctly")
        huber_c = huber_c.view(-1, 1, 1, 1)
        loss = 2 * huber_c * (torch.sqrt((model_pred - target) ** 2 + huber_c**2) - huber_c)
        if reduction == "mean":
            loss = torch.mean(loss)
        elif reduction == "sum":
            loss = torch.sum(loss)
    elif loss_type == "smooth_l1":
        if huber_c is None:
            raise NotImplementedError("huber_c not implemented correctly")
        huber_c = huber_c.view(-1, 1, 1, 1)
        loss = 2 * (torch.sqrt((model_pred - target) ** 2 + huber_c**2) - huber_c)
        if reduction == "mean":
            loss = torch.mean(loss)
        elif reduction == "sum":
            loss = torch.sum(loss)
    else:
        raise NotImplementedError(f"Unsupported Loss Type: {loss_type}")
    return loss


def append_lr_to_logs(logs, lr_scheduler, optimizer_type, including_unet=True):
    names = []
    if including_unet:
        names.append("unet")
    names.append("text_encoder1")
    names.append("text_encoder2")
<<<<<<< HEAD
    names.append("text_encoder3") # SD3
=======
    names.append("text_encoder3")  # SD3
>>>>>>> 894037f2

    append_lr_to_logs_with_names(logs, lr_scheduler, optimizer_type, names)


def append_lr_to_logs_with_names(logs, lr_scheduler, optimizer_type, names):
    lrs = lr_scheduler.get_last_lr()

    for lr_index in range(len(lrs)):
        name = names[lr_index]
        logs["lr/" + name] = float(lrs[lr_index])

        if optimizer_type.lower().startswith("DAdapt".lower()) or optimizer_type.lower() == "Prodigy".lower():
            logs["lr/d*lr/" + name] = (
                lr_scheduler.optimizers[-1].param_groups[lr_index]["d"] * lr_scheduler.optimizers[-1].param_groups[lr_index]["lr"]
            )


# scheduler:
SCHEDULER_LINEAR_START = 0.00085
SCHEDULER_LINEAR_END = 0.0120
SCHEDULER_TIMESTEPS = 1000
SCHEDLER_SCHEDULE = "scaled_linear"


def get_my_scheduler(
    *,
    sample_sampler: str,
    v_parameterization: bool,
):
    sched_init_args = {}
    if sample_sampler == "ddim":
        scheduler_cls = DDIMScheduler
    elif sample_sampler == "ddpm":  # ddpmはおかしくなるのでoptionから外してある
        scheduler_cls = DDPMScheduler
    elif sample_sampler == "pndm":
        scheduler_cls = PNDMScheduler
    elif sample_sampler == "lms" or sample_sampler == "k_lms":
        scheduler_cls = LMSDiscreteScheduler
    elif sample_sampler == "euler" or sample_sampler == "k_euler":
        scheduler_cls = EulerDiscreteScheduler
    elif sample_sampler == "euler_a" or sample_sampler == "k_euler_a":
        scheduler_cls = EulerAncestralDiscreteScheduler
    elif sample_sampler == "dpmsolver" or sample_sampler == "dpmsolver++":
        scheduler_cls = DPMSolverMultistepScheduler
        sched_init_args["algorithm_type"] = sample_sampler
    elif sample_sampler == "dpmsingle":
        scheduler_cls = DPMSolverSinglestepScheduler
    elif sample_sampler == "heun":
        scheduler_cls = HeunDiscreteScheduler
    elif sample_sampler == "dpm_2" or sample_sampler == "k_dpm_2":
        scheduler_cls = KDPM2DiscreteScheduler
    elif sample_sampler == "dpm_2_a" or sample_sampler == "k_dpm_2_a":
        scheduler_cls = KDPM2AncestralDiscreteScheduler
    else:
        scheduler_cls = DDIMScheduler

    if v_parameterization:
        sched_init_args["prediction_type"] = "v_prediction"

    scheduler = scheduler_cls(
        num_train_timesteps=SCHEDULER_TIMESTEPS,
        beta_start=SCHEDULER_LINEAR_START,
        beta_end=SCHEDULER_LINEAR_END,
        beta_schedule=SCHEDLER_SCHEDULE,
        **sched_init_args,
    )

    # clip_sample=Trueにする
    if hasattr(scheduler.config, "clip_sample") and scheduler.config.clip_sample is False:
        # logger.info("set clip_sample to True")
        scheduler.config.clip_sample = True

    return scheduler


def sample_images(*args, **kwargs):
    return sample_images_common(StableDiffusionLongPromptWeightingPipeline, *args, **kwargs)


def line_to_prompt_dict(line: str) -> dict:
    # subset of gen_img_diffusers
    prompt_args = line.split(" --")
    prompt_dict = {}
    prompt_dict["prompt"] = prompt_args[0]

    for parg in prompt_args:
        try:
            m = re.match(r"w (\d+)", parg, re.IGNORECASE)
            if m:
                prompt_dict["width"] = int(m.group(1))
                continue

            m = re.match(r"h (\d+)", parg, re.IGNORECASE)
            if m:
                prompt_dict["height"] = int(m.group(1))
                continue

            m = re.match(r"d (\d+)", parg, re.IGNORECASE)
            if m:
                prompt_dict["seed"] = int(m.group(1))
                continue

            m = re.match(r"s (\d+)", parg, re.IGNORECASE)
            if m:  # steps
                prompt_dict["sample_steps"] = max(1, min(1000, int(m.group(1))))
                continue

            m = re.match(r"l ([\d\.]+)", parg, re.IGNORECASE)
            if m:  # scale
                prompt_dict["scale"] = float(m.group(1))
                continue

            m = re.match(r"n (.+)", parg, re.IGNORECASE)
            if m:  # negative prompt
                prompt_dict["negative_prompt"] = m.group(1)
                continue

            m = re.match(r"ss (.+)", parg, re.IGNORECASE)
            if m:
                prompt_dict["sample_sampler"] = m.group(1)
                continue

            m = re.match(r"cn (.+)", parg, re.IGNORECASE)
            if m:
                prompt_dict["controlnet_image"] = m.group(1)
                continue

        except ValueError as ex:
            logger.error(f"Exception in parsing / 解析エラー: {parg}")
            logger.error(ex)

    return prompt_dict


def load_prompts(prompt_file: str) -> List[Dict]:
    # read prompts
    if prompt_file.endswith(".txt"):
        with open(prompt_file, "r", encoding="utf-8") as f:
            lines = f.readlines()
        prompts = [line.strip() for line in lines if len(line.strip()) > 0 and line[0] != "#"]
    elif prompt_file.endswith(".toml"):
        with open(prompt_file, "r", encoding="utf-8") as f:
            data = toml.load(f)
        prompts = [dict(**data["prompt"], **subset) for subset in data["prompt"]["subset"]]
    elif prompt_file.endswith(".json"):
        with open(prompt_file, "r", encoding="utf-8") as f:
            prompts = json.load(f)

    # preprocess prompts
    for i in range(len(prompts)):
        prompt_dict = prompts[i]
        if isinstance(prompt_dict, str):
            from library.train_util import line_to_prompt_dict

            prompt_dict = line_to_prompt_dict(prompt_dict)
            prompts[i] = prompt_dict
        assert isinstance(prompt_dict, dict)

        # Adds an enumerator to the dict based on prompt position. Used later to name image files. Also cleanup of extra data in original prompt dict.
        prompt_dict["enum"] = i
        prompt_dict.pop("subset", None)

    return prompts


def sample_images_common(
    pipe_class,
    accelerator: Accelerator,
    args: argparse.Namespace,
    epoch: int,
    steps: int,
    device,
    vae,
    tokenizer,
    text_encoder,
    unet,
    prompt_replacement=None,
    controlnet=None,
):
    """
    StableDiffusionLongPromptWeightingPipelineの改造版を使うようにしたので、clip skipおよびプロンプトの重みづけに対応した
    TODO Use strategies here
    """

    if steps == 0:
        if not args.sample_at_first:
            return
    else:
        if args.sample_every_n_steps is None and args.sample_every_n_epochs is None:
            return
        if args.sample_every_n_epochs is not None:
            # sample_every_n_steps は無視する
            if epoch is None or epoch % args.sample_every_n_epochs != 0:
                return
        else:
            if steps % args.sample_every_n_steps != 0 or epoch is not None:  # steps is not divisible or end of epoch
                return

    logger.info(f"generating sample images at step: {steps}")
    if not os.path.isfile(args.sample_prompts):
        logger.error(f"No prompt file: {args.sample_prompts}")
        return

    distributed_state = PartialState()  # for multi gpu distributed inference. this is a singleton, so it's safe to use it here

    org_vae_device = vae.device  # CPUにいるはず
    vae.to(distributed_state.device)  # distributed_state.device is same as accelerator.device

    # unwrap unet and text_encoder(s)
    unet = accelerator.unwrap_model(unet)
    if isinstance(text_encoder, (list, tuple)):
        text_encoder = [accelerator.unwrap_model(te) for te in text_encoder]
    else:
        text_encoder = accelerator.unwrap_model(text_encoder)

    # read prompts
    if args.sample_prompts.endswith(".txt"):
        with open(args.sample_prompts, "r", encoding="utf-8") as f:
            lines = f.readlines()
        prompts = [line.strip() for line in lines if len(line.strip()) > 0 and line[0] != "#"]
    elif args.sample_prompts.endswith(".toml"):
        with open(args.sample_prompts, "r", encoding="utf-8") as f:
            data = toml.load(f)
        prompts = [dict(**data["prompt"], **subset) for subset in data["prompt"]["subset"]]
    elif args.sample_prompts.endswith(".json"):
        with open(args.sample_prompts, "r", encoding="utf-8") as f:
            prompts = json.load(f)

    default_scheduler = get_my_scheduler(sample_sampler=args.sample_sampler, v_parameterization=args.v_parameterization)

    pipeline = pipe_class(
        text_encoder=text_encoder,
        vae=vae,
        unet=unet,
        tokenizer=tokenizer,
        scheduler=default_scheduler,
        safety_checker=None,
        feature_extractor=None,
        requires_safety_checker=False,
        clip_skip=args.clip_skip,
    )
    pipeline.to(distributed_state.device)
    save_dir = args.output_dir + "/sample"
    os.makedirs(save_dir, exist_ok=True)

    # preprocess prompts
    for i in range(len(prompts)):
        prompt_dict = prompts[i]
        if isinstance(prompt_dict, str):
            prompt_dict = line_to_prompt_dict(prompt_dict)
            prompts[i] = prompt_dict
        assert isinstance(prompt_dict, dict)

        # Adds an enumerator to the dict based on prompt position. Used later to name image files. Also cleanup of extra data in original prompt dict.
        prompt_dict["enum"] = i
        prompt_dict.pop("subset", None)

    # save random state to restore later
    rng_state = torch.get_rng_state()
    cuda_rng_state = None
    try:
        cuda_rng_state = torch.cuda.get_rng_state() if torch.cuda.is_available() else None
    except Exception:
        pass

    if distributed_state.num_processes <= 1:
        # If only one device is available, just use the original prompt list. We don't need to care about the distribution of prompts.
        with torch.no_grad():
            for prompt_dict in prompts:
                sample_image_inference(
                    accelerator, args, pipeline, save_dir, prompt_dict, epoch, steps, prompt_replacement, controlnet=controlnet
                )
    else:
        # Creating list with N elements, where each element is a list of prompt_dicts, and N is the number of processes available (number of devices available)
        # prompt_dicts are assigned to lists based on order of processes, to attempt to time the image creation time to match enum order. Probably only works when steps and sampler are identical.
        per_process_prompts = []  # list of lists
        for i in range(distributed_state.num_processes):
            per_process_prompts.append(prompts[i :: distributed_state.num_processes])

        with torch.no_grad():
            with distributed_state.split_between_processes(per_process_prompts) as prompt_dict_lists:
                for prompt_dict in prompt_dict_lists[0]:
                    sample_image_inference(
                        accelerator, args, pipeline, save_dir, prompt_dict, epoch, steps, prompt_replacement, controlnet=controlnet
                    )

    # clear pipeline and cache to reduce vram usage
    del pipeline

    torch.set_rng_state(rng_state)
    if torch.cuda.is_available() and cuda_rng_state is not None:
        torch.cuda.set_rng_state(cuda_rng_state)
    vae.to(org_vae_device)

    clean_memory_on_device(accelerator.device)


def sample_image_inference(
    accelerator: Accelerator,
    args: argparse.Namespace,
    pipeline: Union[StableDiffusionLongPromptWeightingPipeline, SdxlStableDiffusionLongPromptWeightingPipeline],
    save_dir,
    prompt_dict,
    epoch,
    steps,
    prompt_replacement,
    controlnet=None,
):
    assert isinstance(prompt_dict, dict)
    negative_prompt = prompt_dict.get("negative_prompt")
    sample_steps = prompt_dict.get("sample_steps", 30)
    width = prompt_dict.get("width", 512)
    height = prompt_dict.get("height", 512)
    scale = prompt_dict.get("scale", 7.5)
    seed = prompt_dict.get("seed")
    controlnet_image = prompt_dict.get("controlnet_image")
    prompt: str = prompt_dict.get("prompt", "")
    sampler_name: str = prompt_dict.get("sample_sampler", args.sample_sampler)

    if prompt_replacement is not None:
        prompt = prompt.replace(prompt_replacement[0], prompt_replacement[1])
        if negative_prompt is not None:
            negative_prompt = negative_prompt.replace(prompt_replacement[0], prompt_replacement[1])

    if seed is not None:
        torch.manual_seed(seed)
        if torch.cuda.is_available():
            torch.cuda.manual_seed(seed)
    else:
        # True random sample image generation
        torch.seed()
        if torch.cuda.is_available():
            torch.cuda.seed()

    scheduler = get_my_scheduler(
        sample_sampler=sampler_name,
        v_parameterization=args.v_parameterization,
    )
    pipeline.scheduler = scheduler

    if controlnet_image is not None:
        controlnet_image = Image.open(controlnet_image).convert("RGB")
        controlnet_image = controlnet_image.resize((width, height), Image.LANCZOS)

    height = max(64, height - height % 8)  # round to divisible by 8
    width = max(64, width - width % 8)  # round to divisible by 8
    logger.info(f"prompt: {prompt}")
    logger.info(f"negative_prompt: {negative_prompt}")
    logger.info(f"height: {height} width: {width} sample_steps: {sample_steps} scale: {scale} sample_sampler: {sampler_name}{f' seed: {seed}' if seed is not None else ''}")

    with accelerator.autocast():
        latents = pipeline(
            prompt=prompt,
            height=height,
            width=width,
            num_inference_steps=sample_steps,
            guidance_scale=scale,
            negative_prompt=negative_prompt,
            controlnet=controlnet,
            controlnet_image=controlnet_image,
        )

    if torch.cuda.is_available():
        with torch.cuda.device(torch.cuda.current_device()):
            torch.cuda.empty_cache()

    image = pipeline.latents_to_image(latents)[0]

    # adding accelerator.wait_for_everyone() here should sync up and ensure that sample images are saved in the same order as the original prompt list
    # but adding 'enum' to the filename should be enough

    ts_str = time.strftime("%Y%m%d%H%M%S", time.localtime())
    if steps == 0:
        num_suffix = "000000"  # or you could use "initial" if you prefer
    else:
        num_suffix = f"e{epoch:06d}" if epoch is not None else f"{steps:06d}"
        
    seed_suffix = "" if seed is None else f"_{seed}"
    i: int = prompt_dict["enum"]
    img_filename = f"{'' if args.output_name is None else args.output_name + '_'}{num_suffix}_{i:02d}_{ts_str}{seed_suffix}.png"
    image.save(os.path.join(save_dir, img_filename))

    # send images to wandb if enabled
    if "wandb" in [tracker.name for tracker in accelerator.trackers]:
        wandb_tracker = accelerator.get_tracker("wandb")

        import wandb

        # not to commit images to avoid inconsistency between training and logging steps
        wandb_tracker.log({f"sample_{i}": wandb.Image(image, caption=prompt)}, commit=False)  # positive prompt as a caption
<<<<<<< HEAD
=======


def init_trackers(accelerator: Accelerator, args: argparse.Namespace, default_tracker_name: str): 
    """
    Initialize experiment trackers with tracker specific behaviors
    """
    if accelerator.is_main_process:
        init_kwargs = {}
        if args.wandb_run_name:
            init_kwargs["wandb"] = {"name": args.wandb_run_name}
        if args.log_tracker_config is not None:
            init_kwargs = toml.load(args.log_tracker_config)
        accelerator.init_trackers(
            default_tracker_name if args.log_tracker_name is None else args.log_tracker_name,
            config=get_sanitized_config_or_none(args),
            init_kwargs=init_kwargs,
        )

        if "wandb" in [tracker.name for tracker in accelerator.trackers]:
            import wandb 
            wandb_tracker = accelerator.get_tracker("wandb", unwrap=True)
>>>>>>> 894037f2

            # Define specific metrics to handle validation and epochs "steps"
            wandb_tracker.define_metric("epoch", hidden=True)
            wandb_tracker.define_metric("val_step", hidden=True)

# endregion


# region 前処理用


class ImageLoadingDataset(torch.utils.data.Dataset):
    def __init__(self, image_paths):
        self.images = image_paths

    def __len__(self):
        return len(self.images)

    def __getitem__(self, idx):
        img_path = self.images[idx]

        try:
            image = Image.open(img_path).convert("RGB")
            # convert to tensor temporarily so dataloader will accept it
            tensor_pil = transforms.functional.pil_to_tensor(image)
        except Exception as e:
            logger.error(f"Could not load image path: {img_path}, error: {e}")
            return None

        return (tensor_pil, img_path)


# endregion


# collate_fn用 epoch,stepはmultiprocessing.Value
class collator_class:
    def __init__(self, epoch, step, dataset):
        self.current_epoch = epoch
        self.current_step = step
        self.dataset = dataset  # not used if worker_info is not None, in case of multiprocessing

    def __call__(self, examples):
        worker_info = torch.utils.data.get_worker_info()
        # worker_info is None in the main process
        if worker_info is not None:
            dataset = worker_info.dataset
        else:
            dataset = self.dataset

        # set epoch and step
        dataset.set_current_epoch(self.current_epoch.value)
        dataset.set_current_step(self.current_step.value)
        return examples[0]


class LossRecorder:
    def __init__(self):
        self.loss_list: List[float] = []
        self.loss_total: float = 0.0

    def add(self, *, epoch: int, step: int, loss: float) -> None:
        if epoch == 0:
            self.loss_list.append(loss)
        else:
            while len(self.loss_list) <= step:
                self.loss_list.append(0.0)
            self.loss_total -= self.loss_list[step]
            self.loss_list[step] = loss
        self.loss_total += loss

    @property
    def moving_average(self) -> float:
<<<<<<< HEAD
        return self.loss_total / len(self.loss_list)


class Bitstream:
    """
    A stream of bits with methods for easy handling.
    """

    def __init__(self, bitstream: bytes) -> None:
        self.bitstream: int = int.from_bytes(bitstream, "little")
        self.shift: int = 0

    def get_bits(self, length: int = 1) -> int:
        bitmask = 2**length - 1
        bits = (self.bitstream >> self.shift) & bitmask
        self.shift += length
        return bits

def get_jxl_metadata_from_bytesio(input):
    """
    Return an `Image` object for a given img file content - no external
    dependencies except the os and struct builtin modules

    Args:
        input (io.IOBase): io object support read & seek
        size (int): size of buffer in byte
        file_path (str): path to an image file

    Returns:
        Image: (path, type, file_size, width, height)
    """
    height = -1
    width = -1
    data = input.read(512)

    is_jxlc_isobmff = data.startswith(b"\x00\x00\x00\x0cJXL \x0d\x0a\x87\x0a")
    is_jxl_naked = data.startswith(b"\xff\x0a")
    if is_jxlc_isobmff or is_jxl_naked:
        if is_jxlc_isobmff:
            # Reject files missing required boxes. These two boxes are required to be at
            # the start and contain no values, so we can manually check there presence.
            # Signature box. (Redundant as has already been checked.)
            # File Type box.
            if data[12:32] != b"\x00\x00\x00\x14ftypjxl \x00\x00\x00\x00jxl ":
                raise ValueError("Invalid file type box.")

            container_pointer = 32
            while container_pointer < len(data):
                box_start = container_pointer
                lbox = int.from_bytes(data[box_start : box_start + 4])
                xlbox = None
                if 1 < lbox <= 8:
                    raise ValueError(f"Invalid LBox at byte {box_start}.")
                if lbox == 1:
                    xlbox = int.from_bytes(data[box_start + 8 : box_start + 16])
                    if xlbox <= 16:
                        raise ValueError(f"Invalid XLBox at byte {box_start}.")
                if xlbox:
                    header_length = 16
                    box_length = xlbox
                else:
                    header_length = 8
                    if lbox == 0:
                        box_length = len(data) - box_start
                    else:
                        box_length = lbox
                box_type = data[box_start + 4 : box_start + 8]
                if box_type == b"jxlc" or box_type == b"jxlp":
                    data = data[box_start + header_length : box_start + box_length]
                    if box_type == b"jxlp":
                        # Should be the first fragment
                        if int.from_bytes(data[0:4]) != 0:
                            raise ValueError("Missing codestream box")
                        data = data[4:]  # skip the fragment index
                    break
                container_pointer += box_length
            else:
                raise ValueError("Missing codestream box")

        # Convert codestream to int within an object to get some handy methods.
        codestream = Bitstream(data)

        # Skip signature
        codestream.shift += 16

        # SizeHeader
        div8 = codestream.get_bits(1)
        if div8:
            height = 8 * (1 + codestream.get_bits(5))
        else:
            distribution = codestream.get_bits(2)
            match distribution:
                case 0:
                    height = 1 + codestream.get_bits(9)
                case 1:
                    height = 1 + codestream.get_bits(13)
                case 2:
                    height = 1 + codestream.get_bits(18)
                case 3:
                    height = 1 + codestream.get_bits(30)
        ratio = codestream.get_bits(3)
        if div8 and not ratio:
            width = 8 * (1 + codestream.get_bits(5))
        elif not ratio:
            distribution = codestream.get_bits(2)
            match distribution:
                case 0:
                    width = 1 + codestream.get_bits(9)
                case 1:
                    width = 1 + codestream.get_bits(13)
                case 2:
                    width = 1 + codestream.get_bits(18)
                case 3:
                    width = 1 + codestream.get_bits(30)
        else:
            match ratio:
                case 1:
                    width = height
                case 2:
                    width = (height * 12) // 10
                case 3:
                    width = (height * 4) // 3
                case 4:
                    width = (height * 3) // 2
                case 5:
                    width = (height * 16) // 9
                case 6:
                    width = (height * 5) // 4
                case 7:
                    width = (height * 2) // 1
    else:
        return (0,0)

    return (width, height)
=======
        losses = len(self.loss_list)
        if losses == 0:
            return 0
        return self.loss_total / losses
>>>>>>> 894037f2
<|MERGE_RESOLUTION|>--- conflicted
+++ resolved
@@ -145,8 +145,6 @@
 
 TEXT_ENCODER_OUTPUTS_CACHE_SUFFIX = "_te_outputs.npz"
 TEXT_ENCODER_OUTPUTS_CACHE_SUFFIX_SD3 = "_sd3_te.npz"
-<<<<<<< HEAD
-=======
 
 def split_train_val(
     paths: List[str], 
@@ -185,7 +183,6 @@
         # Validation dataset we split to the second part
         split = len(paths) - round(len(paths) * validation_split)
         return paths[split:], sizes[split:]
->>>>>>> 894037f2
 
 
 class ImageInfo:
@@ -439,11 +436,8 @@
         token_warmup_min: int,
         token_warmup_step: Union[float, int],
         custom_attributes: Optional[Dict[str, Any]] = None,
-<<<<<<< HEAD
-=======
         validation_seed: Optional[int] = None,
         validation_split: Optional[float] = 0.0,
->>>>>>> 894037f2
     ) -> None:
         self.image_dir = image_dir
         self.alpha_mask = alpha_mask if alpha_mask is not None else False
@@ -503,11 +497,8 @@
         token_warmup_min,
         token_warmup_step,
         custom_attributes: Optional[Dict[str, Any]] = None,
-<<<<<<< HEAD
-=======
         validation_seed: Optional[int] = None,
         validation_split: Optional[float] = 0.0,
->>>>>>> 894037f2
     ) -> None:
         assert image_dir is not None, "image_dir must be specified"
 
@@ -533,11 +524,8 @@
             token_warmup_min,
             token_warmup_step,
             custom_attributes=custom_attributes,
-<<<<<<< HEAD
-=======
             validation_seed=validation_seed,
             validation_split=validation_split,
->>>>>>> 894037f2
         )
 
         self.is_reg = is_reg
@@ -578,11 +566,8 @@
         token_warmup_min,
         token_warmup_step,
         custom_attributes: Optional[Dict[str, Any]] = None,
-<<<<<<< HEAD
-=======
         validation_seed: Optional[int] = None,
         validation_split: Optional[float] = 0.0,
->>>>>>> 894037f2
     ) -> None:
         assert metadata_file is not None, "metadata_file must be specified"
 
@@ -608,11 +593,8 @@
             token_warmup_min,
             token_warmup_step,
             custom_attributes=custom_attributes,
-<<<<<<< HEAD
-=======
             validation_seed=validation_seed,
             validation_split=validation_split,
->>>>>>> 894037f2
         )
 
         self.metadata_file = metadata_file
@@ -649,11 +631,8 @@
         token_warmup_min,
         token_warmup_step,
         custom_attributes: Optional[Dict[str, Any]] = None,
-<<<<<<< HEAD
-=======
         validation_seed: Optional[int] = None,
         validation_split: Optional[float] = 0.0,
->>>>>>> 894037f2
     ) -> None:
         assert image_dir is not None, "image_dir must be specified"
 
@@ -679,11 +658,8 @@
             token_warmup_min,
             token_warmup_step,
             custom_attributes=custom_attributes,
-<<<<<<< HEAD
-=======
             validation_seed=validation_seed,
             validation_split=validation_split,
->>>>>>> 894037f2
         )
 
         self.conditioning_data_dir = conditioning_data_dir
@@ -1360,7 +1336,6 @@
         return self.cache_text_encoder_outputs_common(
             tokenizers, text_encoders, [device, device], output_dtype, [output_dtype], cache_to_disk, is_main_process
         )
-<<<<<<< HEAD
 
     # same as above, but for SD3
     def cache_text_encoder_outputs_sd3(
@@ -1378,25 +1353,6 @@
             batch_size,
         )
 
-=======
-
-    # same as above, but for SD3
-    def cache_text_encoder_outputs_sd3(
-        self, tokenizer, text_encoders, devices, output_dtype, te_dtypes, cache_to_disk=False, is_main_process=True, batch_size=None
-    ):
-        return self.cache_text_encoder_outputs_common(
-            [tokenizer],
-            text_encoders,
-            devices,
-            output_dtype,
-            te_dtypes,
-            cache_to_disk,
-            is_main_process,
-            TEXT_ENCODER_OUTPUTS_CACHE_SUFFIX_SD3,
-            batch_size,
-        )
-
->>>>>>> 894037f2
     def cache_text_encoder_outputs_common(
         self,
         tokenizers,
@@ -1496,17 +1452,12 @@
                 )
 
     def get_image_size(self, image_path):
-<<<<<<< HEAD
         if image_path.endswith(".jxl"):
             with open(image_path, 'rb') as fp:
                 image_size = get_jxl_metadata_from_bytesio(fp)
         else:
             image_size = imagesize.get(image_path)
 
-=======
-        # return imagesize.get(image_path)
-        image_size = imagesize.get(image_path)
->>>>>>> 894037f2
         if image_size[0] <= 0:
             # imagesize doesn't work for some images, so use PIL as a fallback
             try:
@@ -1516,10 +1467,7 @@
                 logger.warning(f"failed to get image size: {image_path}, error: {e}")
                 image_size = (0, 0)
         return image_size
-<<<<<<< HEAD
-
-=======
->>>>>>> 894037f2
+
 
     def load_image_with_face_info(self, subset: BaseSubset, image_path: str, alpha_mask=False):
         img = load_image(image_path, alpha_mask)
@@ -2056,41 +2004,6 @@
                         self.validation_seed
                     )
 
-                # new caching: get image size from cache files
-                strategy = LatentsCachingStrategy.get_strategy()
-                if strategy is not None:
-                    logger.info("get image size from name of cache files")
-
-                    # make image path to npz path mapping
-                    npz_paths = glob.glob(os.path.join(subset.image_dir, "*" + strategy.cache_suffix))
-                    npz_paths.sort(
-                        key=lambda item: item.rsplit("_", maxsplit=2)[0]
-                    )  # sort by name excluding resolution and cache_suffix
-                    npz_path_index = 0
-
-                    size_set_count = 0
-                    for i, img_path in enumerate(tqdm(img_paths)):
-                        l = len(os.path.splitext(img_path)[0])  # remove extension
-                        found = False
-                        while npz_path_index < len(npz_paths):  # until found or end of npz_paths
-                            # npz_paths are sorted, so if npz_path > img_path, img_path is not found
-                            if npz_paths[npz_path_index][:l] > img_path[:l]:
-                                break
-                            if npz_paths[npz_path_index][:l] == img_path[:l]:  # found
-                                found = True
-                                break
-                            npz_path_index += 1  # next npz_path
-
-                        if found:
-                            w, h = strategy.get_image_size_from_disk_cache_path(img_path, npz_paths[npz_path_index])
-                        else:
-                            w, h = None, None
-
-                        if w is not None and h is not None:
-                            sizes[i] = [w, h]
-                            size_set_count += 1
-                    logger.info(f"set image size from cache files: {size_set_count}/{len(img_paths)}")
-
             logger.info(f"found directory {subset.image_dir} contains {len(img_paths)} image files")
 
             if use_cached_info_for_subset:
@@ -2149,16 +2062,11 @@
         num_reg_images = 0
         reg_infos: List[Tuple[ImageInfo, DreamBoothSubset]] = []
         for subset in subsets:
-<<<<<<< HEAD
-            if subset.num_repeats < 1:
-                logger.warning(f"ignore subset with image_dir='{subset.image_dir}': num_repeats is less than 1")
-=======
             num_repeats = subset.num_repeats if self.is_training_dataset else 1
             if num_repeats < 1:
                 logger.warning(
                     f"ignore subset with image_dir='{subset.image_dir}': num_repeats is less than 1 / num_repeatsが1を下回っているためサブセットを無視します: {num_repeats}"
                 )
->>>>>>> 894037f2
                 continue
 
             if subset in self.subsets:
@@ -2669,7 +2577,6 @@
             dataset.enable_XTI(*args, **kwargs)
 
     def cache_latents(self, vae, vae_batch_size=1, cache_to_disk=False, is_main_process=True, file_suffix=".npz"):
-<<<<<<< HEAD
         for i, dataset in enumerate(self.datasets):
             logger.info(f"[Dataset {i}]")
             dataset.cache_latents(vae, vae_batch_size, cache_to_disk, is_main_process, file_suffix)
@@ -2677,15 +2584,6 @@
     def new_cache_latents(self, model: Any, accelerator: Accelerator):
         for i, dataset in enumerate(self.datasets):
             logger.info(f"[Dataset {i}]")
-=======
-        for i, dataset in enumerate(self.datasets):
-            logger.info(f"[Dataset {i}]")
-            dataset.cache_latents(vae, vae_batch_size, cache_to_disk, is_main_process, file_suffix)
-
-    def new_cache_latents(self, model: Any, accelerator: Accelerator):
-        for i, dataset in enumerate(self.datasets):
-            logger.info(f"[Dataset {i}]")
->>>>>>> 894037f2
             dataset.new_cache_latents(model, accelerator)
         accelerator.wait_for_everyone()
 
@@ -3678,11 +3576,7 @@
     # parser.add_argument(
     #     "--optimizer_schedulefree_wrapper",
     #     action="store_true",
-<<<<<<< HEAD
     #     help="use schedulefree_wrapper any optimizer",
-=======
-    #     help="use schedulefree_wrapper any optimizer / 任意のオプティマイザにschedulefree_wrapperを使用",
->>>>>>> 894037f2
     # )
 
     # parser.add_argument(
@@ -3690,17 +3584,10 @@
     #     type=str,
     #     default=None,
     #     nargs="*",
-<<<<<<< HEAD
     #     help='additional arguments for schedulefree_wrapper (like "momentum=0.9 weight_decay_at_y=0.1 ...")',
     # )
 
     parser.add_argument("--lr_scheduler_type", type=str, default="", help="custom scheduler module")
-=======
-    #     help='additional arguments for schedulefree_wrapper (like "momentum=0.9 weight_decay_at_y=0.1 ...") / オプティマイザの追加引数（例： "momentum=0.9 weight_decay_at_y=0.1 ..."）',
-    # )
-
-    parser.add_argument("--lr_scheduler_type", type=str, default="", help="custom scheduler module / 使用するスケジューラ")
->>>>>>> 894037f2
     parser.add_argument(
         "--lr_scheduler_args",
         type=str,
@@ -3742,12 +3629,7 @@
     parser.add_argument(
         "--fused_backward_pass",
         action="store_true",
-<<<<<<< HEAD
         help="Combines backward pass and optimizer step to reduce VRAM usage. Only available in SDXL, SD3 and FLUX",
-=======
-        help="Combines backward pass and optimizer step to reduce VRAM usage. Only available in SDXL, SD3 and FLUX"
-        " / バックワードパスとオプティマイザステップを組み合わせてVRAMの使用量を削減します。SDXL、SD3、FLUXでのみ利用可能",
->>>>>>> 894037f2
     )
     parser.add_argument(
         "--lr_scheduler_timescale",
@@ -3906,11 +3788,7 @@
             "ipex",
             "tvm",
         ],
-<<<<<<< HEAD
         help="dynamo backend type (default is inductor)",
-=======
-        help="dynamo backend type (default is inductor) / dynamoのbackendの種類（デフォルトは inductor）",
->>>>>>> 894037f2
     )
     parser.add_argument("--xformers", action="store_true", help="use xformers for CrossAttention")
     parser.add_argument(
@@ -4096,11 +3974,7 @@
         type=str,
         default="l2",
         choices=["l1", "l2", "huber", "smooth_l1"],
-<<<<<<< HEAD
         help="The type of loss function to use (L1, L2, Huber, or smooth L1), default is L2",
-=======
-        help="The type of loss function to use (L1, L2, Huber, or smooth L1), default is L2 / 使用する損失関数の種類（L1、L2、Huber、またはsmooth L1）、デフォルトはL2",
->>>>>>> 894037f2
     )
     parser.add_argument(
         "--huber_schedule",
@@ -4113,9 +3987,6 @@
         "--huber_c",
         type=float,
         default=0.1,
-<<<<<<< HEAD
-        help="The huber loss parameter. Only used if one of the huber loss modes (huber or smooth l1) is selected with loss_type. default is 0.1",
-=======
         help="The Huber loss decay parameter. Only used if one of the huber loss modes (huber or smooth l1) is selected with loss_type. default is 0.1"
         " / Huber損失の減衰パラメータ。loss_typeがhuberまたはsmooth l1の場合に有効。デフォルトは0.1",
     )
@@ -4126,7 +3997,6 @@
         default=1.0,
         help="The Huber loss scale parameter. Only used if one of the huber loss modes (huber or smooth l1) is selected with loss_type. default is 1.0"
         " / Huber損失のスケールパラメータ。loss_typeがhuberまたはsmooth l1の場合に有効。デフォルトは1.0",
->>>>>>> 894037f2
     )
 
     parser.add_argument(
@@ -4309,72 +4179,6 @@
         help="[EXPERIMENTAL] "
         "Sets the number of blocks to swap during the forward and backward passes."
         "Increasing this number lowers the overall VRAM used during training at the expense of training speed (s/it)."
-    )
-
-
-def add_dit_training_arguments(parser: argparse.ArgumentParser):
-    # Text encoder related arguments
-    parser.add_argument(
-        "--cache_text_encoder_outputs", action="store_true", help="cache text encoder outputs / text encoderの出力をキャッシュする"
-    )
-    parser.add_argument(
-        "--cache_text_encoder_outputs_to_disk",
-        action="store_true",
-        help="cache text encoder outputs to disk / text encoderの出力をディスクにキャッシュする",
-    )
-    parser.add_argument(
-        "--text_encoder_batch_size",
-        type=int,
-        default=None,
-        help="text encoder batch size (default: None, use dataset's batch size)"
-        + " / text encoderのバッチサイズ（デフォルト: None, データセットのバッチサイズを使用）",
-    )
-
-    # Model loading optimization
-    parser.add_argument(
-        "--disable_mmap_load_safetensors",
-        action="store_true",
-        help="disable mmap load for safetensors. Speed up model loading in WSL environment / safetensorsのmmapロードを無効にする。WSL環境等でモデル読み込みを高速化できる",
-    )
-
-    # Training arguments. partial copy from Diffusers
-    parser.add_argument(
-        "--weighting_scheme",
-        type=str,
-        default="uniform",
-        choices=["sigma_sqrt", "logit_normal", "mode", "cosmap", "none", "uniform"],
-        help="weighting scheme for timestep distribution. Default is uniform, uniform and none are the same behavior"
-        " / タイムステップ分布の重み付けスキーム、デフォルトはuniform、uniform と none は同じ挙動",
-    )
-    parser.add_argument(
-        "--logit_mean",
-        type=float,
-        default=0.0,
-        help="mean to use when using the `'logit_normal'` weighting scheme / `'logit_normal'`重み付けスキームを使用する場合の平均",
-    )
-    parser.add_argument(
-        "--logit_std",
-        type=float,
-        default=1.0,
-        help="std to use when using the `'logit_normal'` weighting scheme / `'logit_normal'`重み付けスキームを使用する場合のstd",
-    )
-    parser.add_argument(
-        "--mode_scale",
-        type=float,
-        default=1.29,
-        help="Scale of mode weighting scheme. Only effective when using the `'mode'` as the `weighting_scheme` / モード重み付けスキームのスケール",
-    )
-
-    # offloading
-    parser.add_argument(
-        "--blocks_to_swap",
-        type=int,
-        default=None,
-        help="[EXPERIMENTAL] "
-        "Sets the number of blocks to swap during the forward and backward passes."
-        "Increasing this number lowers the overall VRAM used during training at the expense of training speed (s/it)."
-        " / 順伝播および逆伝播中にスワップするブロックの数を設定します。"
-        "この数を増やすと、トレーニング中のVRAM使用量が減りますが、トレーニング速度（s/it）も低下します。",
     )
 
 
@@ -4627,12 +4431,6 @@
         help="skip the content validation of cache (latent and text encoder output). Cache file existence check is always performed, and cache processing is performed if the file does not exist",
     )
     parser.add_argument(
-        "--skip_cache_check",
-        action="store_true",
-        help="skip the content validation of cache (latent and text encoder output). Cache file existence check is always performed, and cache processing is performed if the file does not exist"
-        " / cacheの内容の検証をスキップする（latentとテキストエンコーダの出力）。キャッシュファイルの存在確認は常に行われ、ファイルがなければキャッシュ処理が行われる",
-    )
-    parser.add_argument(
         "--enable_bucket",
         action="store_true",
         help="enable buckets for multi aspect ratio training",
@@ -5143,28 +4941,22 @@
         try:
             import schedulefree as sf
         except ImportError:
-<<<<<<< HEAD
-            raise ImportError("No schedulefree")
-        if optimizer_type == "AdamWScheduleFree".lower():
-=======
             raise ImportError("No schedulefree / schedulefreeがインストールされていないようです")
 
         if optimizer_type == "RAdamScheduleFree".lower():
             optimizer_class = sf.RAdamScheduleFree
             logger.info(f"use RAdamScheduleFree optimizer | {optimizer_kwargs}")
         elif optimizer_type == "AdamWScheduleFree".lower():
->>>>>>> 894037f2
             optimizer_class = sf.AdamWScheduleFree
             logger.info(f"use AdamWScheduleFree optimizer | {optimizer_kwargs}")
         elif optimizer_type == "SGDScheduleFree".lower():
             optimizer_class = sf.SGDScheduleFree
             logger.info(f"use SGDScheduleFree optimizer | {optimizer_kwargs}")
         else:
-<<<<<<< HEAD
-            raise ValueError(f"Unknown optimizer type: {optimizer_type}")
-        optimizer = optimizer_class(trainable_params, lr=lr, **optimizer_kwargs)
-        # make optimizer as train mode: we don't need to call train again, because eval will not be called in training loop
-        optimizer.train()
+            optimizer_class = None
+
+        if optimizer_class is not None:
+            optimizer = optimizer_class(trainable_params, lr=lr, **optimizer_kwargs)
 
     elif optimizer_type == "Fcompass".lower():
         logger.info(f"use Fcompass optimizer | {optimizer_kwargs}")
@@ -5255,12 +5047,6 @@
         except ImportError:
             raise ImportError("Importing FMARSCrop failed")
         optimizer = optimizer_class(trainable_params, lr=lr, **optimizer_kwargs)
-=======
-            optimizer_class = None
-
-        if optimizer_class is not None:
-            optimizer = optimizer_class(trainable_params, lr=lr, **optimizer_kwargs)
->>>>>>> 894037f2
 
     if optimizer is None:
         # 任意のoptimizerを使う
@@ -5283,11 +5069,7 @@
         try:
             import schedulefree as sf
         except ImportError:
-<<<<<<< HEAD
             raise ImportError("No schedulefree")
-=======
-            raise ImportError("No schedulefree / schedulefreeがインストールされていないようです")
->>>>>>> 894037f2
 
         schedulefree_wrapper_kwargs = {}
         if args.schedulefree_wrapper_args is not None and len(args.schedulefree_wrapper_args) > 0:
@@ -6261,12 +6043,9 @@
 def conditional_loss(
     model_pred: torch.Tensor, target: torch.Tensor, loss_type: str, reduction: str, huber_c: Optional[torch.Tensor] = None
 ):
-<<<<<<< HEAD
-=======
     """
     NOTE: if you're using the scheduled version, huber_c has to depend on the timesteps already
     """
->>>>>>> 894037f2
     if loss_type == "l2":
         loss = torch.nn.functional.mse_loss(model_pred, target, reduction=reduction)
     elif loss_type == "l1":
@@ -6300,11 +6079,7 @@
         names.append("unet")
     names.append("text_encoder1")
     names.append("text_encoder2")
-<<<<<<< HEAD
-    names.append("text_encoder3") # SD3
-=======
     names.append("text_encoder3")  # SD3
->>>>>>> 894037f2
 
     append_lr_to_logs_with_names(logs, lr_scheduler, optimizer_type, names)
 
@@ -6695,8 +6470,6 @@
 
         # not to commit images to avoid inconsistency between training and logging steps
         wandb_tracker.log({f"sample_{i}": wandb.Image(image, caption=prompt)}, commit=False)  # positive prompt as a caption
-<<<<<<< HEAD
-=======
 
 
 def init_trackers(accelerator: Accelerator, args: argparse.Namespace, default_tracker_name: str): 
@@ -6718,7 +6491,6 @@
         if "wandb" in [tracker.name for tracker in accelerator.trackers]:
             import wandb 
             wandb_tracker = accelerator.get_tracker("wandb", unwrap=True)
->>>>>>> 894037f2
 
             # Define specific metrics to handle validation and epochs "steps"
             wandb_tracker.define_metric("epoch", hidden=True)
@@ -6792,9 +6564,10 @@
 
     @property
     def moving_average(self) -> float:
-<<<<<<< HEAD
-        return self.loss_total / len(self.loss_list)
-
+        losses = len(self.loss_list)
+        if losses == 0:
+            return 0
+        return self.loss_total / losses
 
 class Bitstream:
     """
@@ -6926,10 +6699,4 @@
     else:
         return (0,0)
 
-    return (width, height)
-=======
-        losses = len(self.loss_list)
-        if losses == 0:
-            return 0
-        return self.loss_total / losses
->>>>>>> 894037f2
+    return (width, height)