# common functions for training

import argparse
import ast
import asyncio
from concurrent.futures import Future, ThreadPoolExecutor
import datetime
import importlib
import json
import logging
import pathlib
import re
import shutil
import time
<<<<<<< HEAD
from typing import (
    Any,
    Callable,
    Dict,
    List,
    NamedTuple,
    Optional,
    Sequence,
    Tuple,
    Union
)
=======
import typing
from typing import Any, Callable, Dict, List, NamedTuple, Optional, Sequence, Tuple, Union
>>>>>>> 75933d70
from accelerate import Accelerator, InitProcessGroupKwargs, DistributedDataParallelKwargs, PartialState
import glob
import math
import os
import random
import hashlib
import subprocess
from io import BytesIO
import toml

# from concurrent.futures import ThreadPoolExecutor, as_completed

from tqdm import tqdm
from packaging.version import Version

import torch
from library.device_utils import init_ipex, clean_memory_on_device
from library.strategy_base import LatentsCachingStrategy, TokenizeStrategy, TextEncoderOutputsCachingStrategy, TextEncodingStrategy

init_ipex()

from torch.nn.parallel import DistributedDataParallel as DDP
from torch.optim import Optimizer
from torchvision import transforms
from transformers import CLIPTokenizer, CLIPTextModel, CLIPTextModelWithProjection
import transformers
from diffusers.optimization import (
    SchedulerType as DiffusersSchedulerType,
    TYPE_TO_SCHEDULER_FUNCTION as DIFFUSERS_TYPE_TO_SCHEDULER_FUNCTION,
)
from transformers.optimization import SchedulerType, TYPE_TO_SCHEDULER_FUNCTION
from diffusers import (
    StableDiffusionPipeline,
    DDPMScheduler,
    EulerAncestralDiscreteScheduler,
    DPMSolverMultistepScheduler,
    DPMSolverSinglestepScheduler,
    LMSDiscreteScheduler,
    PNDMScheduler,
    DDIMScheduler,
    EulerDiscreteScheduler,
    HeunDiscreteScheduler,
    KDPM2DiscreteScheduler,
    KDPM2AncestralDiscreteScheduler,
    AutoencoderKL,
)
from library import custom_train_functions, sd3_utils
from library.original_unet import UNet2DConditionModel
from huggingface_hub import hf_hub_download
import numpy as np
from PIL import Image
import imagesize
import cv2
import safetensors.torch
from library.lpw_stable_diffusion import StableDiffusionLongPromptWeightingPipeline
from library.sdxl_lpw_stable_diffusion import SdxlStableDiffusionLongPromptWeightingPipeline
import library.model_util as model_util
import library.huggingface_util as huggingface_util
import library.sai_model_spec as sai_model_spec
import library.deepspeed_utils as deepspeed_utils
from library.utils import setup_logging, pil_resize

setup_logging()
import logging

logger = logging.getLogger(__name__)
# from library.attention_processors import FlashAttnProcessor
# from library.hypernetwork import replace_attentions_for_hypernetwork
from library.original_unet import UNet2DConditionModel

HIGH_VRAM = False

# checkpointファイル名
EPOCH_STATE_NAME = "{}-{:06d}-state"
EPOCH_FILE_NAME = "{}-{:06d}"
EPOCH_DIFFUSERS_DIR_NAME = "{}-{:06d}"
LAST_STATE_NAME = "{}-state"
DEFAULT_EPOCH_NAME = "epoch"
DEFAULT_LAST_OUTPUT_NAME = "last"

DEFAULT_STEP_NAME = "at"
STEP_STATE_NAME = "{}-step{:08d}-state"
STEP_FILE_NAME = "{}-step{:08d}"
STEP_DIFFUSERS_DIR_NAME = "{}-step{:08d}"

# region dataset

IMAGE_EXTENSIONS = [".png", ".jpg", ".jpeg", ".webp", ".bmp", ".PNG", ".JPG", ".JPEG", ".WEBP", ".BMP"]

try:
    import pillow_avif

    IMAGE_EXTENSIONS.extend([".avif", ".AVIF"])
except:
    pass

# JPEG-XL
try:
    import pillow_jxl

    IMAGE_EXTENSIONS.extend([".jxl", ".JXL"])
except:
    pass

IMAGE_TRANSFORMS = transforms.Compose(
    [
        transforms.ToTensor(),
        transforms.Normalize([0.5], [0.5]),
    ]
)

TEXT_ENCODER_OUTPUTS_CACHE_SUFFIX = "_te_outputs.npz"
TEXT_ENCODER_OUTPUTS_CACHE_SUFFIX_SD3 = "_sd3_te.npz"


def split_train_val(
    paths: List[str],
    sizes: List[Optional[Tuple[int, int]]],
    is_training_dataset: bool,
    validation_split: float,
    validation_seed: int | None,
) -> Tuple[List[str], List[Optional[Tuple[int, int]]]]:
    """
    Split the dataset into train and validation

    Shuffle the dataset based on the validation_seed or the current random seed.
    For example if the split of 0.2 of 100 images.
    [0:80] = 80 training images
    [80:] = 20 validation images
    """
    dataset = list(zip(paths, sizes))
    if validation_seed is not None:
        logging.info(f"Using validation seed: {validation_seed}")
        prevstate = random.getstate()
        random.seed(validation_seed)
        random.shuffle(dataset)
        random.setstate(prevstate)
    else:
        random.shuffle(dataset)

    paths, sizes = zip(*dataset)
    paths = list(paths)
    sizes = list(sizes)
    # Split the dataset between training and validation
    if is_training_dataset:
        # Training dataset we split to the first part
        split = math.ceil(len(paths) * (1 - validation_split))
        return paths[0:split], sizes[0:split]
    else:
        # Validation dataset we split to the second part
        split = len(paths) - round(len(paths) * validation_split)
        return paths[split:], sizes[split:]


class ImageInfo:
    def __init__(self, image_key: str, num_repeats: int, caption: str, is_reg: bool, absolute_path: str) -> None:
        self.image_key: str = image_key
        self.num_repeats: int = num_repeats
        self.caption: str = caption
        self.is_reg: bool = is_reg
        self.absolute_path: str = absolute_path
        self.image_size: Tuple[int, int] = None
        self.resized_size: Tuple[int, int] = None
        self.bucket_reso: Tuple[int, int] = None
        self.latents: Optional[torch.Tensor] = None
        self.latents_flipped: Optional[torch.Tensor] = None
        self.latents_npz: Optional[str] = None  # set in cache_latents
        self.latents_original_size: Optional[Tuple[int, int]] = None  # original image size, not latents size
        self.latents_crop_ltrb: Optional[Tuple[int, int]] = (
            None  # crop left top right bottom in original pixel size, not latents size
        )
        self.cond_img_path: Optional[str] = None
        self.image: Optional[Image.Image] = None  # optional, original PIL Image
        self.text_encoder_outputs_npz: Optional[str] = None  # set in cache_text_encoder_outputs

        # new
        self.text_encoder_outputs: Optional[List[torch.Tensor]] = None
        # old
        self.text_encoder_outputs1: Optional[torch.Tensor] = None
        self.text_encoder_outputs2: Optional[torch.Tensor] = None
        self.text_encoder_pool2: Optional[torch.Tensor] = None

        self.alpha_mask: Optional[torch.Tensor] = None  # alpha mask can be flipped in runtime


class BucketManager:
    def __init__(self, no_upscale, max_reso, min_size, max_size, reso_steps) -> None:
        if max_size is not None:
            if max_reso is not None:
                assert max_size >= max_reso[0], "the max_size should be larger than the width of max_reso"
                assert max_size >= max_reso[1], "the max_size should be larger than the height of max_reso"
            if min_size is not None:
                assert max_size >= min_size, "the max_size should be larger than the min_size"

        self.no_upscale = no_upscale
        if max_reso is None:
            self.max_reso = None
            self.max_area = None
        else:
            self.max_reso = max_reso
            self.max_area = max_reso[0] * max_reso[1]
        self.min_size = min_size
        self.max_size = max_size
        self.reso_steps = reso_steps

        self.resos = []
        self.reso_to_id = {}
        self.buckets = []  # 前処理時は (image_key, image, original size, crop left/top)、学習時は image_key

    def add_image(self, reso, image_or_info):
        bucket_id = self.reso_to_id[reso]
        self.buckets[bucket_id].append(image_or_info)

    def shuffle(self):
        for bucket in self.buckets:
            random.shuffle(bucket)

    def sort(self):
        # 解像度順にソートする（表示時、メタデータ格納時の見栄えをよくするためだけ）。bucketsも入れ替えてreso_to_idも振り直す
        sorted_resos = self.resos.copy()
        sorted_resos.sort()

        sorted_buckets = []
        sorted_reso_to_id = {}
        for i, reso in enumerate(sorted_resos):
            bucket_id = self.reso_to_id[reso]
            sorted_buckets.append(self.buckets[bucket_id])
            sorted_reso_to_id[reso] = i

        self.resos = sorted_resos
        self.buckets = sorted_buckets
        self.reso_to_id = sorted_reso_to_id

    def make_buckets(self):
        resos = model_util.make_bucket_resolutions(self.max_reso, self.min_size, self.max_size, self.reso_steps)
        self.set_predefined_resos(resos)

    def set_predefined_resos(self, resos):
        # 規定サイズから選ぶ場合の解像度、aspect ratioの情報を格納しておく
        self.predefined_resos = resos.copy()
        self.predefined_resos_set = set(resos)
        self.predefined_aspect_ratios = np.array([w / h for w, h in resos])

    def add_if_new_reso(self, reso):
        if reso not in self.reso_to_id:
            bucket_id = len(self.resos)
            self.reso_to_id[reso] = bucket_id
            self.resos.append(reso)
            self.buckets.append([])
            # logger.info(reso, bucket_id, len(self.buckets))

    def round_to_steps(self, x):
        x = int(x + 0.5)
        return x - x % self.reso_steps

    def select_bucket(self, image_width, image_height):
        aspect_ratio = image_width / image_height
        if not self.no_upscale:
            # 拡大および縮小を行う
            # 同じaspect ratioがあるかもしれないので（fine tuningで、no_upscale=Trueで前処理した場合）、解像度が同じものを優先する
            reso = (image_width, image_height)
            if reso in self.predefined_resos_set:
                pass
            else:
                ar_errors = np.log(self.predefined_aspect_ratios) - np.log(aspect_ratio)
                predefined_bucket_id = np.abs(ar_errors).argmin()  # 当該解像度以外でaspect ratio errorが最も少ないもの
                reso = self.predefined_resos[predefined_bucket_id]

            ar_reso = reso[0] / reso[1]
            if aspect_ratio > ar_reso:  # 横が長い→縦を合わせる
                scale = reso[1] / image_height
            else:
                scale = reso[0] / image_width

            resized_size = (int(image_width * scale + 0.5), int(image_height * scale + 0.5))
            # logger.info(f"use predef, {image_width}, {image_height}, {reso}, {resized_size}")
        else:
            # 縮小のみを行う
            if image_width * image_height > self.max_area:
                # 画像が大きすぎるのでアスペクト比を保ったまま縮小することを前提にbucketを決める
                resized_width = math.sqrt(self.max_area * aspect_ratio)
                resized_height = self.max_area / resized_width
                assert abs(resized_width / resized_height - aspect_ratio) < 1e-2, "aspect is illegal"

                # リサイズ後の短辺または長辺をreso_steps単位にする：aspect ratioの差が少ないほうを選ぶ
                # 元のbucketingと同じロジック
                b_width_rounded = self.round_to_steps(resized_width)
                b_height_in_wr = self.round_to_steps(b_width_rounded / aspect_ratio)
                ar_width_rounded = b_width_rounded / b_height_in_wr

                b_height_rounded = self.round_to_steps(resized_height)
                b_width_in_hr = self.round_to_steps(b_height_rounded * aspect_ratio)
                ar_height_rounded = b_width_in_hr / b_height_rounded

                # logger.info(b_width_rounded, b_height_in_wr, ar_width_rounded)
                # logger.info(b_width_in_hr, b_height_rounded, ar_height_rounded)

                if abs(ar_width_rounded - aspect_ratio) < abs(ar_height_rounded - aspect_ratio):
                    resized_size = (b_width_rounded, int(b_width_rounded / aspect_ratio + 0.5))
                else:
                    resized_size = (int(b_height_rounded * aspect_ratio + 0.5), b_height_rounded)
                # logger.info(resized_size)
            else:
                resized_size = (image_width, image_height)  # リサイズは不要

            # 画像のサイズ未満をbucketのサイズとする（paddingせずにcroppingする）
            bucket_width = resized_size[0] - resized_size[0] % self.reso_steps
            bucket_height = resized_size[1] - resized_size[1] % self.reso_steps
            # logger.info(f"use arbitrary {image_width}, {image_height}, {resized_size}, {bucket_width}, {bucket_height}")

            reso = (bucket_width, bucket_height)

        self.add_if_new_reso(reso)

        ar_error = (reso[0] / reso[1]) - aspect_ratio
        return reso, resized_size, ar_error

    @staticmethod
    def get_crop_ltrb(bucket_reso: Tuple[int, int], image_size: Tuple[int, int]):
        # Stability AIの前処理に合わせてcrop left/topを計算する。crop rightはflipのaugmentationのために求める
        # Calculate crop left/top according to the preprocessing of Stability AI. Crop right is calculated for flip augmentation.

        bucket_ar = bucket_reso[0] / bucket_reso[1]
        image_ar = image_size[0] / image_size[1]
        if bucket_ar > image_ar:
            # bucketのほうが横長→縦を合わせる
            resized_width = bucket_reso[1] * image_ar
            resized_height = bucket_reso[1]
        else:
            resized_width = bucket_reso[0]
            resized_height = bucket_reso[0] / image_ar
        crop_left = (bucket_reso[0] - resized_width) // 2
        crop_top = (bucket_reso[1] - resized_height) // 2
        crop_right = crop_left + resized_width
        crop_bottom = crop_top + resized_height
        return crop_left, crop_top, crop_right, crop_bottom


class BucketBatchIndex(NamedTuple):
    bucket_index: int
    bucket_batch_size: int
    batch_index: int


class AugHelper:
    # albumentationsへの依存をなくしたがとりあえず同じinterfaceを持たせる

    def __init__(self):
        pass

    def color_aug(self, image: np.ndarray):
        # self.color_aug_method = albu.OneOf(
        #     [
        #         albu.HueSaturationValue(8, 0, 0, p=0.5),
        #         albu.RandomGamma((95, 105), p=0.5),
        #     ],
        #     p=0.33,
        # )
        hue_shift_limit = 8

        # remove dependency to albumentations
        if random.random() <= 0.33:
            if random.random() > 0.5:
                # hue shift
                hsv_img = cv2.cvtColor(image, cv2.COLOR_BGR2HSV)
                hue_shift = random.uniform(-hue_shift_limit, hue_shift_limit)
                if hue_shift < 0:
                    hue_shift = 180 + hue_shift
                hsv_img[:, :, 0] = (hsv_img[:, :, 0] + hue_shift) % 180
                image = cv2.cvtColor(hsv_img, cv2.COLOR_HSV2BGR)
            else:
                # random gamma
                gamma = random.uniform(0.95, 1.05)
                image = np.clip(image**gamma, 0, 255).astype(np.uint8)

        return {"image": image}

    def get_augmentor(self, use_color_aug: bool):  # -> Optional[Callable[[np.ndarray], Dict[str, np.ndarray]]]:
        return self.color_aug if use_color_aug else None


class BaseSubset:
    def __init__(
        self,
        image_dir: Optional[str],
        alpha_mask: Optional[bool],
        num_repeats: int,
        shuffle_caption: bool,
        caption_separator: str,
        keep_tokens: int,
        keep_tokens_separator: str,
        secondary_separator: Optional[str],
        enable_wildcard: bool,
        color_aug: bool,
        flip_aug: bool,
        face_crop_aug_range: Optional[Tuple[float, float]],
        random_crop: bool,
        caption_dropout_rate: float,
        caption_dropout_every_n_epochs: int,
        caption_tag_dropout_rate: float,
        caption_prefix: Optional[str],
        caption_suffix: Optional[str],
        token_warmup_min: int,
        token_warmup_step: Union[float, int],
        custom_attributes: Optional[Dict[str, Any]] = None,
        validation_seed: Optional[int] = None,
        validation_split: Optional[float] = 0.0,
    ) -> None:
        self.image_dir = image_dir
        self.alpha_mask = alpha_mask if alpha_mask is not None else False
        self.num_repeats = num_repeats
        self.shuffle_caption = shuffle_caption
        self.caption_separator = caption_separator
        self.keep_tokens = keep_tokens
        self.keep_tokens_separator = keep_tokens_separator
        self.secondary_separator = secondary_separator
        self.enable_wildcard = enable_wildcard
        self.color_aug = color_aug
        self.flip_aug = flip_aug
        self.face_crop_aug_range = face_crop_aug_range
        self.random_crop = random_crop
        self.caption_dropout_rate = caption_dropout_rate
        self.caption_dropout_every_n_epochs = caption_dropout_every_n_epochs
        self.caption_tag_dropout_rate = caption_tag_dropout_rate
        self.caption_prefix = caption_prefix
        self.caption_suffix = caption_suffix

        self.token_warmup_min = token_warmup_min  # step=0におけるタグの数
        self.token_warmup_step = token_warmup_step  # N（N<1ならN*max_train_steps）ステップ目でタグの数が最大になる

        self.custom_attributes = custom_attributes if custom_attributes is not None else {}

        self.img_count = 0

        self.validation_seed = validation_seed
        self.validation_split = validation_split


class DreamBoothSubset(BaseSubset):
    def __init__(
        self,
        image_dir: str,
        is_reg: bool,
        class_tokens: Optional[str],
        caption_extension: str,
        cache_info: bool,
        alpha_mask: bool,
        num_repeats,
        shuffle_caption,
        caption_separator: str,
        keep_tokens,
        keep_tokens_separator,
        secondary_separator,
        enable_wildcard,
        color_aug,
        flip_aug,
        face_crop_aug_range,
        random_crop,
        caption_dropout_rate,
        caption_dropout_every_n_epochs,
        caption_tag_dropout_rate,
        caption_prefix,
        caption_suffix,
        token_warmup_min,
        token_warmup_step,
        custom_attributes: Optional[Dict[str, Any]] = None,
        validation_seed: Optional[int] = None,
        validation_split: Optional[float] = 0.0,
    ) -> None:
        assert image_dir is not None, "image_dir must be specified"

        super().__init__(
            image_dir,
            alpha_mask,
            num_repeats,
            shuffle_caption,
            caption_separator,
            keep_tokens,
            keep_tokens_separator,
            secondary_separator,
            enable_wildcard,
            color_aug,
            flip_aug,
            face_crop_aug_range,
            random_crop,
            caption_dropout_rate,
            caption_dropout_every_n_epochs,
            caption_tag_dropout_rate,
            caption_prefix,
            caption_suffix,
            token_warmup_min,
            token_warmup_step,
            custom_attributes=custom_attributes,
            validation_seed=validation_seed,
            validation_split=validation_split,
        )

        self.is_reg = is_reg
        self.class_tokens = class_tokens
        self.caption_extension = caption_extension
        if self.caption_extension and not self.caption_extension.startswith("."):
            self.caption_extension = "." + self.caption_extension
        self.cache_info = cache_info

    def __eq__(self, other) -> bool:
        if not isinstance(other, DreamBoothSubset):
            return NotImplemented
        return self.image_dir == other.image_dir


class FineTuningSubset(BaseSubset):
    def __init__(
        self,
        image_dir,
        metadata_file: str,
        alpha_mask: bool,
        num_repeats,
        shuffle_caption,
        caption_separator,
        keep_tokens,
        keep_tokens_separator,
        secondary_separator,
        enable_wildcard,
        color_aug,
        flip_aug,
        face_crop_aug_range,
        random_crop,
        caption_dropout_rate,
        caption_dropout_every_n_epochs,
        caption_tag_dropout_rate,
        caption_prefix,
        caption_suffix,
        token_warmup_min,
        token_warmup_step,
        custom_attributes: Optional[Dict[str, Any]] = None,
        validation_seed: Optional[int] = None,
        validation_split: Optional[float] = 0.0,
    ) -> None:
        assert metadata_file is not None, "metadata_file must be specified"

        super().__init__(
            image_dir,
            alpha_mask,
            num_repeats,
            shuffle_caption,
            caption_separator,
            keep_tokens,
            keep_tokens_separator,
            secondary_separator,
            enable_wildcard,
            color_aug,
            flip_aug,
            face_crop_aug_range,
            random_crop,
            caption_dropout_rate,
            caption_dropout_every_n_epochs,
            caption_tag_dropout_rate,
            caption_prefix,
            caption_suffix,
            token_warmup_min,
            token_warmup_step,
            custom_attributes=custom_attributes,
            validation_seed=validation_seed,
            validation_split=validation_split,
        )

        self.metadata_file = metadata_file

    def __eq__(self, other) -> bool:
        if not isinstance(other, FineTuningSubset):
            return NotImplemented
        return self.metadata_file == other.metadata_file


class ControlNetSubset(BaseSubset):
    def __init__(
        self,
        image_dir: str,
        conditioning_data_dir: str,
        caption_extension: str,
        cache_info: bool,
        num_repeats,
        shuffle_caption,
        caption_separator,
        keep_tokens,
        keep_tokens_separator,
        secondary_separator,
        enable_wildcard,
        color_aug,
        flip_aug,
        face_crop_aug_range,
        random_crop,
        caption_dropout_rate,
        caption_dropout_every_n_epochs,
        caption_tag_dropout_rate,
        caption_prefix,
        caption_suffix,
        token_warmup_min,
        token_warmup_step,
        custom_attributes: Optional[Dict[str, Any]] = None,
        validation_seed: Optional[int] = None,
        validation_split: Optional[float] = 0.0,
    ) -> None:
        assert image_dir is not None, "image_dir must be specified"

        super().__init__(
            image_dir,
            False,  # alpha_mask
            num_repeats,
            shuffle_caption,
            caption_separator,
            keep_tokens,
            keep_tokens_separator,
            secondary_separator,
            enable_wildcard,
            color_aug,
            flip_aug,
            face_crop_aug_range,
            random_crop,
            caption_dropout_rate,
            caption_dropout_every_n_epochs,
            caption_tag_dropout_rate,
            caption_prefix,
            caption_suffix,
            token_warmup_min,
            token_warmup_step,
            custom_attributes=custom_attributes,
            validation_seed=validation_seed,
            validation_split=validation_split,
        )

        self.conditioning_data_dir = conditioning_data_dir
        self.caption_extension = caption_extension
        if self.caption_extension and not self.caption_extension.startswith("."):
            self.caption_extension = "." + self.caption_extension
        self.cache_info = cache_info

    def __eq__(self, other) -> bool:
        if not isinstance(other, ControlNetSubset):
            return NotImplemented
        return self.image_dir == other.image_dir and self.conditioning_data_dir == other.conditioning_data_dir


class BaseDataset(torch.utils.data.Dataset):
    def __init__(
        self,
        resolution: Optional[Tuple[int, int]],
        network_multiplier: float,
        debug_dataset: bool,
    ) -> None:
        super().__init__()

        # width/height is used when enable_bucket==False
        self.width, self.height = (None, None) if resolution is None else resolution
        self.network_multiplier = network_multiplier
        self.debug_dataset = debug_dataset

        self.subsets: List[Union[DreamBoothSubset, FineTuningSubset]] = []

        self.token_padding_disabled = False
        self.tag_frequency = {}
        self.XTI_layers = None
        self.token_strings = None

        self.enable_bucket = False
        self.bucket_manager: BucketManager = None  # not initialized
        self.min_bucket_reso = None
        self.max_bucket_reso = None
        self.bucket_reso_steps = None
        self.bucket_no_upscale = None
        self.bucket_info = None  # for metadata

        self.current_epoch: int = 0  # インスタンスがepochごとに新しく作られるようなので外側から渡さないとダメ

        self.current_step: int = 0
        self.max_train_steps: int = 0
        self.seed: int = 0

        # augmentation
        self.aug_helper = AugHelper()

        self.image_transforms = IMAGE_TRANSFORMS

        self.image_data: Dict[str, ImageInfo] = {}
        self.image_to_subset: Dict[str, Union[DreamBoothSubset, FineTuningSubset]] = {}

        self.replacements = {}

        # caching
        self.caching_mode = None  # None, 'latents', 'text'

        self.tokenize_strategy = None
        self.text_encoder_output_caching_strategy = None
        self.latents_caching_strategy = None

    def set_current_strategies(self):
        self.tokenize_strategy = TokenizeStrategy.get_strategy()
        self.text_encoder_output_caching_strategy = TextEncoderOutputsCachingStrategy.get_strategy()
        self.latents_caching_strategy = LatentsCachingStrategy.get_strategy()

    def adjust_min_max_bucket_reso_by_steps(
        self, resolution: Tuple[int, int], min_bucket_reso: int, max_bucket_reso: int, bucket_reso_steps: int
    ) -> Tuple[int, int]:
        # make min/max bucket reso to be multiple of bucket_reso_steps
        if min_bucket_reso % bucket_reso_steps != 0:
            adjusted_min_bucket_reso = min_bucket_reso - min_bucket_reso % bucket_reso_steps
            logger.warning(f"min_bucket_reso is adjusted to be multiple of bucket_reso_steps: {min_bucket_reso} -> {adjusted_min_bucket_reso}")
            min_bucket_reso = adjusted_min_bucket_reso
        if max_bucket_reso % bucket_reso_steps != 0:
            adjusted_max_bucket_reso = max_bucket_reso + bucket_reso_steps - max_bucket_reso % bucket_reso_steps
            logger.warning(f"max_bucket_reso is adjusted to be multiple of bucket_reso_steps: {max_bucket_reso} -> {adjusted_max_bucket_reso}")
            max_bucket_reso = adjusted_max_bucket_reso

        assert min(resolution) >= min_bucket_reso, "min_bucket_reso must be equal or less than resolution"
        assert max(resolution) <= max_bucket_reso, "max_bucket_reso must be equal or greater than resolution"

        return min_bucket_reso, max_bucket_reso

    def set_seed(self, seed):
        self.seed = seed

    def set_caching_mode(self, mode):
        self.caching_mode = mode

    def set_current_epoch(self, epoch):
        if not self.current_epoch == epoch:  # epochが切り替わったらバケツをシャッフルする
            if epoch > self.current_epoch:
                #logger.info("epoch is incremented. current_epoch: {}, epoch: {}".format(self.current_epoch, epoch))
                num_epochs = epoch - self.current_epoch
                for _ in range(num_epochs):
                    self.current_epoch += 1
                    self.shuffle_buckets()
                # self.current_epoch seem to be set to 0 again in the next epoch. it may be caused by skipped_dataloader?
            else:
                logger.warning("epoch is not incremented. current_epoch: {}, epoch: {}".format(self.current_epoch, epoch))
                self.current_epoch = epoch

    def set_current_step(self, step):
        self.current_step = step

    def set_max_train_steps(self, max_train_steps):
        self.max_train_steps = max_train_steps

    def set_tag_frequency(self, dir_name, captions):
        frequency_for_dir = self.tag_frequency.get(dir_name, {})
        self.tag_frequency[dir_name] = frequency_for_dir
        for caption in captions:
            for tag in caption.split(","):
                tag = tag.strip()
                if tag:
                    tag = tag.lower()
                    frequency = frequency_for_dir.get(tag, 0)
                    frequency_for_dir[tag] = frequency + 1

    def disable_token_padding(self):
        self.token_padding_disabled = True

    def enable_XTI(self, layers=None, token_strings=None):
        self.XTI_layers = layers
        self.token_strings = token_strings

    def add_replacement(self, str_from, str_to):
        self.replacements[str_from] = str_to

    def process_caption(self, subset: BaseSubset, caption):
        # caption に prefix/suffix を付ける
        if subset.caption_prefix:
            caption = subset.caption_prefix + " " + caption
        if subset.caption_suffix:
            caption = caption + " " + subset.caption_suffix

        # dropoutの決定：tag dropがこのメソッド内にあるのでここで行うのが良い
        is_drop_out = subset.caption_dropout_rate > 0 and random.random() < subset.caption_dropout_rate
        is_drop_out = (
            is_drop_out
            or subset.caption_dropout_every_n_epochs > 0
            and self.current_epoch % subset.caption_dropout_every_n_epochs == 0
        )

        if is_drop_out:
            caption = ""
        else:
            # process wildcards
            if subset.enable_wildcard:
                # if caption is multiline, random choice one line
                if "\n" in caption:
                    caption = random.choice(caption.split("\n"))

                # wildcard is like '{aaa|bbb|ccc...}'
                # escape the curly braces like {{ or }}
                replacer1 = "⦅"
                replacer2 = "⦆"
                while replacer1 in caption or replacer2 in caption:
                    replacer1 += "⦅"
                    replacer2 += "⦆"

                caption = caption.replace("{{", replacer1).replace("}}", replacer2)

                # replace the wildcard
                def replace_wildcard(match):
                    return random.choice(match.group(1).split("|"))

                caption = re.sub(r"\{([^}]+)\}", replace_wildcard, caption)

                # unescape the curly braces
                caption = caption.replace(replacer1, "{").replace(replacer2, "}")
            else:
                # if caption is multiline, use the first line
                caption = caption.split("\n")[0]

            if subset.shuffle_caption or subset.token_warmup_step > 0 or subset.caption_tag_dropout_rate > 0:
                fixed_tokens = []
                flex_tokens = []
                fixed_suffix_tokens = []
                if (
                    hasattr(subset, "keep_tokens_separator")
                    and subset.keep_tokens_separator
                    and subset.keep_tokens_separator in caption
                ):
                    fixed_part, flex_part = caption.split(subset.keep_tokens_separator, 1)
                    if subset.keep_tokens_separator in flex_part:
                        flex_part, fixed_suffix_part = flex_part.split(subset.keep_tokens_separator, 1)
                        fixed_suffix_tokens = [t.strip() for t in fixed_suffix_part.split(subset.caption_separator) if t.strip()]

                    fixed_tokens = [t.strip() for t in fixed_part.split(subset.caption_separator) if t.strip()]
                    flex_tokens = [t.strip() for t in flex_part.split(subset.caption_separator) if t.strip()]
                else:
                    tokens = [t.strip() for t in caption.strip().split(subset.caption_separator)]
                    flex_tokens = tokens[:]
                    if subset.keep_tokens > 0:
                        fixed_tokens = flex_tokens[: subset.keep_tokens]
                        flex_tokens = tokens[subset.keep_tokens :]

                if subset.token_warmup_step < 1:  # 初回に上書きする
                    subset.token_warmup_step = math.floor(subset.token_warmup_step * self.max_train_steps)
                if subset.token_warmup_step and self.current_step < subset.token_warmup_step:
                    tokens_len = (
                        math.floor(
                            (self.current_step) * ((len(flex_tokens) - subset.token_warmup_min) / (subset.token_warmup_step))
                        )
                        + subset.token_warmup_min
                    )
                    flex_tokens = flex_tokens[:tokens_len]

                def dropout_tags(tokens):
                    if subset.caption_tag_dropout_rate <= 0:
                        return tokens
                    l = []
                    for token in tokens:
                        if random.random() >= subset.caption_tag_dropout_rate:
                            l.append(token)
                    return l

                if subset.shuffle_caption:
                    random.shuffle(flex_tokens)

                flex_tokens = dropout_tags(flex_tokens)

                caption = ", ".join(fixed_tokens + flex_tokens + fixed_suffix_tokens)
            elif (
                    hasattr(subset, "keep_tokens_separator")
                    and subset.keep_tokens_separator
                    and subset.keep_tokens_separator in caption
                 ):
                caption = ", ".join(c.strip() for c in caption.split(subset.keep_tokens_separator))

            # process secondary separator
            if subset.secondary_separator:
                caption = caption.replace(subset.secondary_separator, subset.caption_separator)

            # textual inversion対応
            for str_from, str_to in self.replacements.items():
                if str_from == "":
                    # replace all
                    if type(str_to) == list:
                        caption = random.choice(str_to)
                    else:
                        caption = str_to
                else:
                    caption = caption.replace(str_from, str_to)

        return caption

    def get_input_ids(self, caption, tokenizer=None):
        if tokenizer is None:
            tokenizer = self.tokenizers[0]

        input_ids = tokenizer(
            caption, padding="max_length", truncation=True, max_length=self.tokenizer_max_length, return_tensors="pt"
        ).input_ids

        if self.tokenizer_max_length > tokenizer.model_max_length:
            input_ids = input_ids.squeeze(0)
            iids_list = []
            if tokenizer.pad_token_id == tokenizer.eos_token_id:
                # v1
                # 77以上の時は "<BOS> .... <EOS> <EOS> <EOS>" でトータル227とかになっているので、"<BOS>...<EOS>"の三連に変換する
                # 1111氏のやつは , で区切る、とかしているようだが　とりあえず単純に
                for i in range(
                    1, self.tokenizer_max_length - tokenizer.model_max_length + 2, tokenizer.model_max_length - 2
                ):  # (1, 152, 75)
                    ids_chunk = (
                        input_ids[0].unsqueeze(0),
                        input_ids[i : i + tokenizer.model_max_length - 2],
                        input_ids[-1].unsqueeze(0),
                    )
                    ids_chunk = torch.cat(ids_chunk)
                    iids_list.append(ids_chunk)
            else:
                # v2 or SDXL
                # 77以上の時は "<BOS> .... <EOS> <PAD> <PAD>..." でトータル227とかになっているので、"<BOS>...<EOS> <PAD> <PAD> ..."の三連に変換する
                for i in range(1, self.tokenizer_max_length - tokenizer.model_max_length + 2, tokenizer.model_max_length - 2):
                    ids_chunk = (
                        input_ids[0].unsqueeze(0),  # BOS
                        input_ids[i : i + tokenizer.model_max_length - 2],
                        input_ids[-1].unsqueeze(0),
                    )  # PAD or EOS
                    ids_chunk = torch.cat(ids_chunk)

                    # 末尾が <EOS> <PAD> または <PAD> <PAD> の場合は、何もしなくてよい
                    # 末尾が x <PAD/EOS> の場合は末尾を <EOS> に変える（x <EOS> なら結果的に変化なし）
                    if ids_chunk[-2] != tokenizer.eos_token_id and ids_chunk[-2] != tokenizer.pad_token_id:
                        ids_chunk[-1] = tokenizer.eos_token_id
                    # 先頭が <BOS> <PAD> ... の場合は <BOS> <EOS> <PAD> ... に変える
                    if ids_chunk[1] == tokenizer.pad_token_id:
                        ids_chunk[1] = tokenizer.eos_token_id

                    iids_list.append(ids_chunk)

            input_ids = torch.stack(iids_list)  # 3,77
        return input_ids

    def register_image(self, info: ImageInfo, subset: BaseSubset):
        self.image_data[info.image_key] = info
        self.image_to_subset[info.image_key] = subset

    def make_buckets(self):
        """
        bucketingを行わない場合も呼び出し必須（ひとつだけbucketを作る）
        min_size and max_size are ignored when enable_bucket is False
        """
        logger.info("loading image sizes.")
        for info in tqdm(self.image_data.values()):
            if info.image_size is None:
                info.image_size = self.get_image_size(info.absolute_path)

        # # run in parallel
        # max_workers = min(os.cpu_count(), len(self.image_data))  # TODO consider multi-gpu (processes)
        # with ThreadPoolExecutor(max_workers) as executor:
        #     futures = []
        #     for info in tqdm(self.image_data.values(), desc="loading image sizes"):
        #         if info.image_size is None:
        #             def get_and_set_image_size(info):
        #                 info.image_size = self.get_image_size(info.absolute_path)
        #             futures.append(executor.submit(get_and_set_image_size, info))
        #             # consume futures to reduce memory usage and prevent Ctrl-C hang
        #             if len(futures) >= max_workers:
        #                 for future in futures:
        #                     future.result()
        #                 futures = []
        #     for future in futures:
        #         future.result()

        if self.enable_bucket:
            logger.info("make buckets")
        else:
            logger.info("prepare dataset")

        # bucketを作成し、画像をbucketに振り分ける
        if self.enable_bucket:
            if self.bucket_manager is None:  # fine tuningの場合でmetadataに定義がある場合は、すでに初期化済み
                self.bucket_manager = BucketManager(
                    self.bucket_no_upscale,
                    (self.width, self.height),
                    self.min_bucket_reso,
                    self.max_bucket_reso,
                    self.bucket_reso_steps,
                )
                if not self.bucket_no_upscale:
                    self.bucket_manager.make_buckets()
                else:
                    logger.warning(
                        "min_bucket_reso and max_bucket_reso are ignored if bucket_no_upscale is set, because bucket reso is defined by image size automatically"
                    )

            img_ar_errors = []
            for image_info in self.image_data.values():
                image_width, image_height = image_info.image_size
                image_info.bucket_reso, image_info.resized_size, ar_error = self.bucket_manager.select_bucket(
                    image_width, image_height
                )

                # logger.info(image_info.image_key, image_info.bucket_reso)
                img_ar_errors.append(abs(ar_error))

            self.bucket_manager.sort()
        else:
            self.bucket_manager = BucketManager(False, (self.width, self.height), None, None, None)
            self.bucket_manager.set_predefined_resos([(self.width, self.height)])  # ひとつの固定サイズbucketのみ
            for image_info in self.image_data.values():
                image_width, image_height = image_info.image_size
                image_info.bucket_reso, image_info.resized_size, _ = self.bucket_manager.select_bucket(image_width, image_height)

        for image_info in self.image_data.values():
            for _ in range(image_info.num_repeats):
                self.bucket_manager.add_image(image_info.bucket_reso, image_info.image_key)

        # bucket情報を表示、格納する
        if self.enable_bucket:
            self.bucket_info = {"buckets": {}}
            logger.info("number of images (including repeats)")
            for i, (reso, bucket) in enumerate(zip(self.bucket_manager.resos, self.bucket_manager.buckets)):
                count = len(bucket)
                if count > 0:
                    self.bucket_info["buckets"][i] = {"resolution": reso, "count": len(bucket)}
                    logger.info(f"bucket {i}: resolution {reso}, count: {len(bucket)}")

            img_ar_errors = np.array(img_ar_errors)
            mean_img_ar_error = np.mean(np.abs(img_ar_errors))
            self.bucket_info["mean_img_ar_error"] = mean_img_ar_error
            logger.info(f"mean ar error (without repeats): {mean_img_ar_error}")

        # データ参照用indexを作る。このindexはdatasetのshuffleに用いられる
        self.buckets_indices: List[BucketBatchIndex] = []
        for bucket_index, bucket in enumerate(self.bucket_manager.buckets):
            batch_count = int(math.ceil(len(bucket) / self.batch_size))
            for batch_index in range(batch_count):
                self.buckets_indices.append(BucketBatchIndex(bucket_index, self.batch_size, batch_index))

        self.shuffle_buckets()
        self._length = len(self.buckets_indices)

    def shuffle_buckets(self):
        # set random seed for this epoch
        random.seed(self.seed + self.current_epoch)

        random.shuffle(self.buckets_indices)
        self.bucket_manager.shuffle()

    def verify_bucket_reso_steps(self, min_steps: int):
        assert self.bucket_reso_steps is None or self.bucket_reso_steps % min_steps == 0, (
            f"bucket_reso_steps is {self.bucket_reso_steps}. it must be divisible by {min_steps}."
        )

    def is_latent_cacheable(self):
        return all([not subset.color_aug and not subset.random_crop for subset in self.subsets])

    def is_text_encoder_output_cacheable(self):
        return all(
            [
                not (
                    subset.caption_dropout_rate > 0
                    or subset.shuffle_caption
                    or subset.token_warmup_step > 0
                    or subset.caption_tag_dropout_rate > 0
                )
                for subset in self.subsets
            ]
        )

    def new_cache_latents(self, model: Any, accelerator: Accelerator):
        r"""
        a brand new method to cache latents. This method caches latents with caching strategy.
        normal cache_latents method is used by default, but this method is used when caching strategy is specified.
        """
        logger.info("caching latents with caching strategy.")
        caching_strategy = LatentsCachingStrategy.get_strategy()
        image_infos = list(self.image_data.values())

        # sort by resolution
        image_infos.sort(key=lambda info: info.bucket_reso[0] * info.bucket_reso[1])

        # split by resolution and some conditions
        class Condition:
            def __init__(self, reso, flip_aug, alpha_mask, random_crop):
                self.reso = reso
                self.flip_aug = flip_aug
                self.alpha_mask = alpha_mask
                self.random_crop = random_crop

            def __eq__(self, other):
                return (
                    self.reso == other.reso
                    and self.flip_aug == other.flip_aug
                    and self.alpha_mask == other.alpha_mask
                    and self.random_crop == other.random_crop
                )

        batch: List[ImageInfo] = []
        current_condition = None

        # support multiple-gpus
        num_processes = accelerator.num_processes
        process_index = accelerator.process_index

        # define a function to submit a batch to cache
        def submit_batch(batch, cond):
            for info in batch:
                if info.image is not None and isinstance(info.image, Future):
                    info.image = info.image.result()  # future to image
            caching_strategy.cache_batch_latents(model, batch, cond.flip_aug, cond.alpha_mask, cond.random_crop)

            # remove image from memory
            for info in batch:
                info.image = None

        # define ThreadPoolExecutor to load images in parallel
        max_workers = min(os.cpu_count(), len(image_infos))
        max_workers = max(1, max_workers // num_processes)  # consider multi-gpu
        max_workers = min(max_workers, caching_strategy.batch_size)  # max_workers should be less than batch_size
        executor = ThreadPoolExecutor(max_workers)

        try:
            # iterate images
            logger.info("caching latents...")
            for i, info in enumerate(tqdm(image_infos)):
                subset = self.image_to_subset[info.image_key]

                if info.latents_npz is not None:  # fine tuning dataset
                    continue

                # check disk cache exists and size of latents
                if caching_strategy.cache_to_disk:
                    # info.latents_npz = os.path.splitext(info.absolute_path)[0] + file_suffix
                    info.latents_npz = caching_strategy.get_latents_npz_path(info.absolute_path, info.image_size)

                    # if the modulo of num_processes is not equal to process_index, skip caching
                    # this makes each process cache different latents
                    if i % num_processes != process_index:
                        continue

                    # print(f"{process_index}/{num_processes} {i}/{len(image_infos)} {info.latents_npz}")

                    cache_available = caching_strategy.is_disk_cached_latents_expected(
                        info.bucket_reso, info.latents_npz, subset.flip_aug, subset.alpha_mask
                    )
                    if cache_available:  # do not add to batch
                        continue

                # if batch is not empty and condition is changed, flush the batch. Note that current_condition is not None if batch is not empty
                condition = Condition(info.bucket_reso, subset.flip_aug, subset.alpha_mask, subset.random_crop)
                if len(batch) > 0 and current_condition != condition:
                    submit_batch(batch, current_condition)
                    batch = []

                if info.image is None:
                    # load image in parallel
                    info.image = executor.submit(load_image, info.absolute_path, condition.alpha_mask)

                batch.append(info)
                current_condition = condition

                # if number of data in batch is enough, flush the batch
                if len(batch) >= caching_strategy.batch_size:
                    submit_batch(batch, current_condition)
                    batch = []
                    current_condition = None

            if len(batch) > 0:
                submit_batch(batch, current_condition)

        finally:
            executor.shutdown()

    def cache_latents(self, vae, vae_batch_size=1, cache_to_disk=False, is_main_process=True, file_suffix=".npz"):
        # マルチGPUには対応していないので、そちらはtools/cache_latents.pyを使うこと
        logger.info("caching latents.")

        image_infos = list(self.image_data.values())

        # sort by resolution
        image_infos.sort(key=lambda info: info.bucket_reso[0] * info.bucket_reso[1])

        # split by resolution and some conditions
        class Condition:
            def __init__(self, reso, flip_aug, alpha_mask, random_crop):
                self.reso = reso
                self.flip_aug = flip_aug
                self.alpha_mask = alpha_mask
                self.random_crop = random_crop

            def __eq__(self, other):
                return (
                    self.reso == other.reso
                    and self.flip_aug == other.flip_aug
                    and self.alpha_mask == other.alpha_mask
                    and self.random_crop == other.random_crop
                )

        batches: List[Tuple[Condition, List[ImageInfo]]] = []
        batch: List[ImageInfo] = []
        current_condition = None

        logger.info("checking cache validity...")
        for info in tqdm(image_infos):
            subset = self.image_to_subset[info.image_key]

            if info.latents_npz is not None:  # fine tuning dataset
                continue

            # check disk cache exists and size of latents
            if cache_to_disk:
                info.latents_npz = os.path.splitext(info.absolute_path)[0] + file_suffix
                if not is_main_process:  # store to info only
                    continue

                cache_available = is_disk_cached_latents_is_expected(
                    info.bucket_reso, info.latents_npz, subset.flip_aug, subset.alpha_mask
                )

                if cache_available:  # do not add to batch
                    continue

            # if batch is not empty and condition is changed, flush the batch. Note that current_condition is not None if batch is not empty
            condition = Condition(info.bucket_reso, subset.flip_aug, subset.alpha_mask, subset.random_crop)
            if len(batch) > 0 and current_condition != condition:
                batches.append((current_condition, batch))
                batch = []

            batch.append(info)
            current_condition = condition

            # if number of data in batch is enough, flush the batch
            if len(batch) >= vae_batch_size:
                batches.append((current_condition, batch))
                batch = []
                current_condition = None

        if len(batch) > 0:
            batches.append((current_condition, batch))

        if cache_to_disk and not is_main_process:  # if cache to disk, don't cache latents in non-main process, set to info only
            return

        # iterate batches: batch doesn't have image, image will be loaded in cache_batch_latents and discarded
        logger.info("caching latents...")
        for condition, batch in tqdm(batches, smoothing=1, total=len(batches)):
            cache_batch_latents(vae, cache_to_disk, batch, condition.flip_aug, condition.alpha_mask, condition.random_crop)

    def new_cache_text_encoder_outputs(self, models: List[Any], accelerator: Accelerator):
        r"""
        a brand new method to cache text encoder outputs. This method caches text encoder outputs with caching strategy.
        """
        tokenize_strategy = TokenizeStrategy.get_strategy()
        text_encoding_strategy = TextEncodingStrategy.get_strategy()
        caching_strategy = TextEncoderOutputsCachingStrategy.get_strategy()
        batch_size = caching_strategy.batch_size or self.batch_size

        logger.info("caching Text Encoder outputs with caching strategy.")
        image_infos = list(self.image_data.values())

        # split by resolution
        batches = []
        batch = []

        # support multiple-gpus
        num_processes = accelerator.num_processes
        process_index = accelerator.process_index

        logger.info("checking cache validity...")
        for i, info in enumerate(tqdm(image_infos)):
            # check disk cache exists and size of text encoder outputs
            if caching_strategy.cache_to_disk:
                te_out_npz = caching_strategy.get_outputs_npz_path(info.absolute_path)
                info.text_encoder_outputs_npz = te_out_npz  # set npz filename regardless of cache availability

                # if the modulo of num_processes is not equal to process_index, skip caching
                # this makes each process cache different text encoder outputs
                if i % num_processes != process_index:
                    continue

                cache_available = caching_strategy.is_disk_cached_outputs_expected(te_out_npz)
                if cache_available:  # do not add to batch
                    continue

            batch.append(info)

            # if number of data in batch is enough, flush the batch
            if len(batch) >= batch_size:
                batches.append(batch)
                batch = []

        if len(batch) > 0:
            batches.append(batch)

        if len(batches) == 0:
            logger.info("no Text Encoder outputs to cache")
            return

        # iterate batches
        logger.info("caching Text Encoder outputs...")
        for batch in tqdm(batches, smoothing=1, total=len(batches)):
            # cache_batch_latents(vae, cache_to_disk, batch, subset.flip_aug, subset.alpha_mask, subset.random_crop)
            caching_strategy.cache_batch_outputs(tokenize_strategy, models, text_encoding_strategy, batch)

    # if weight_dtype is specified, Text Encoder itself and output will be converted to the dtype
    # this method is only for SDXL, but it should be implemented here because it needs to be a method of dataset
    # to support SD1/2, it needs a flag for v2, but it is postponed
    def cache_text_encoder_outputs(
        self, tokenizers, text_encoders, device, output_dtype, cache_to_disk=False, is_main_process=True
    ):
        assert len(tokenizers) == 2, "only support SDXL"
        return self.cache_text_encoder_outputs_common(
            tokenizers, text_encoders, [device, device], output_dtype, [output_dtype], cache_to_disk, is_main_process
        )

    # same as above, but for SD3
    def cache_text_encoder_outputs_sd3(
        self, tokenizer, text_encoders, devices, output_dtype, te_dtypes, cache_to_disk=False, is_main_process=True, batch_size=None
    ):
        return self.cache_text_encoder_outputs_common(
            [tokenizer],
            text_encoders,
            devices,
            output_dtype,
            te_dtypes,
            cache_to_disk,
            is_main_process,
            TEXT_ENCODER_OUTPUTS_CACHE_SUFFIX_SD3,
            batch_size,
        )

    def cache_text_encoder_outputs_common(
        self,
        tokenizers,
        text_encoders,
        devices,
        output_dtype,
        te_dtypes,
        cache_to_disk=False,
        is_main_process=True,
        file_suffix=TEXT_ENCODER_OUTPUTS_CACHE_SUFFIX,
        batch_size=None,
    ):
        # latentsのキャッシュと同様に、ディスクへのキャッシュに対応する
        # またマルチGPUには対応していないので、そちらはtools/cache_latents.pyを使うこと
        logger.info("caching text encoder outputs.")

        tokenize_strategy = TokenizeStrategy.get_strategy()

        if batch_size is None:
            batch_size = self.batch_size

        image_infos = list(self.image_data.values())

        logger.info("checking cache existence...")
        image_infos_to_cache = []
        for info in tqdm(image_infos):
            # subset = self.image_to_subset[info.image_key]
            if cache_to_disk:
                te_out_npz = os.path.splitext(info.absolute_path)[0] + file_suffix
                info.text_encoder_outputs_npz = te_out_npz

                if not is_main_process:  # store to info only
                    continue

                if os.path.exists(te_out_npz):
                    # TODO check varidity of cache here
                    continue

            image_infos_to_cache.append(info)

        if cache_to_disk and not is_main_process:  # if cache to disk, don't cache latents in non-main process, set to info only
            return

        # prepare tokenizers and text encoders
        for text_encoder, device, te_dtype in zip(text_encoders, devices, te_dtypes):
            text_encoder.to(device)
            if te_dtype is not None:
                text_encoder.to(dtype=te_dtype)

        # create batch
        is_sd3 = len(tokenizers) == 1
        batch = []
        batches = []
        for info in image_infos_to_cache:
            if not is_sd3:
                input_ids1 = self.get_input_ids(info.caption, tokenizers[0])
                input_ids2 = self.get_input_ids(info.caption, tokenizers[1])
                batch.append((info, input_ids1, input_ids2))
            else:
                l_tokens, g_tokens, t5_tokens = tokenize_strategy.tokenize(info.caption)
                batch.append((info, l_tokens, g_tokens, t5_tokens))

            if len(batch) >= batch_size:
                batches.append(batch)
                batch = []

        if len(batch) > 0:
            batches.append(batch)

        # iterate batches: call text encoder and cache outputs for memory or disk
        logger.info("caching text encoder outputs...")
        if not is_sd3:
            for batch in tqdm(batches):
                infos, input_ids1, input_ids2 = zip(*batch)
                input_ids1 = torch.stack(input_ids1, dim=0)
                input_ids2 = torch.stack(input_ids2, dim=0)
                cache_batch_text_encoder_outputs(
                    infos, tokenizers, text_encoders, self.max_token_length, cache_to_disk, input_ids1, input_ids2, output_dtype
                )
        else:
            for batch in tqdm(batches):
                infos, l_tokens, g_tokens, t5_tokens = zip(*batch)

                # stack tokens
                # l_tokens = [tokens[0] for tokens in l_tokens]
                # g_tokens = [tokens[0] for tokens in g_tokens]
                # t5_tokens = [tokens[0] for tokens in t5_tokens]

                cache_batch_text_encoder_outputs_sd3(
                    infos,
                    tokenizers[0],
                    text_encoders,
                    self.max_token_length,
                    cache_to_disk,
                    (l_tokens, g_tokens, t5_tokens),
                    output_dtype,
                )

    def get_image_size(self, image_path):
        if image_path.endswith(".jxl"):
            with open(image_path, 'rb') as fp:
                image_size = get_jxl_metadata_from_bytesio(fp)
        else:
            image_size = imagesize.get(image_path)

        if image_size[0] <= 0:
            # imagesize doesn't work for some images, so use PIL as a fallback
            try:
                with Image.open(image_path) as img:
                    image_size = img.size
            except Exception as e:
                logger.warning(f"failed to get image size: {image_path}, error: {e}")
                image_size = (0, 0)
        return image_size


    def load_image_with_face_info(self, subset: BaseSubset, image_path: str, alpha_mask=False):
        img = load_image(image_path, alpha_mask)

        face_cx = face_cy = face_w = face_h = 0
        if subset.face_crop_aug_range is not None:
            tokens = os.path.splitext(os.path.basename(image_path))[0].split("_")
            if len(tokens) >= 5:
                face_cx = int(tokens[-4])
                face_cy = int(tokens[-3])
                face_w = int(tokens[-2])
                face_h = int(tokens[-1])

        return img, face_cx, face_cy, face_w, face_h

    # いい感じに切り出す
    def crop_target(self, subset: BaseSubset, image, face_cx, face_cy, face_w, face_h):
        height, width = image.shape[0:2]
        if height == self.height and width == self.width:
            return image

        # 画像サイズはsizeより大きいのでリサイズする
        face_size = max(face_w, face_h)
        size = min(self.height, self.width)  # 短いほう
        min_scale = max(self.height / height, self.width / width)  # 画像がモデル入力サイズぴったりになる倍率（最小の倍率）
        min_scale = min(1.0, max(min_scale, size / (face_size * subset.face_crop_aug_range[1])))  # 指定した顔最小サイズ
        max_scale = min(1.0, max(min_scale, size / (face_size * subset.face_crop_aug_range[0])))  # 指定した顔最大サイズ
        if min_scale >= max_scale:  # range指定がmin==max
            scale = min_scale
        else:
            scale = random.uniform(min_scale, max_scale)

        nh = int(height * scale + 0.5)
        nw = int(width * scale + 0.5)
        assert nh >= self.height and nw >= self.width, f"internal error. small scale {scale}, {width}*{height}"
        image = cv2.resize(image, (nw, nh), interpolation=cv2.INTER_AREA)
        face_cx = int(face_cx * scale + 0.5)
        face_cy = int(face_cy * scale + 0.5)
        height, width = nh, nw

        # 顔を中心として448*640とかへ切り出す
        for axis, (target_size, length, face_p) in enumerate(zip((self.height, self.width), (height, width), (face_cy, face_cx))):
            p1 = face_p - target_size // 2  # 顔を中心に持ってくるための切り出し位置

            if subset.random_crop:
                # 背景も含めるために顔を中心に置く確率を高めつつずらす
                range = max(length - face_p, face_p)  # 画像の端から顔中心までの距離の長いほう
                p1 = p1 + (random.randint(0, range) + random.randint(0, range)) - range  # -range ~ +range までのいい感じの乱数
            else:
                # range指定があるときのみ、すこしだけランダムに（わりと適当）
                if subset.face_crop_aug_range[0] != subset.face_crop_aug_range[1]:
                    if face_size > size // 10 and face_size >= 40:
                        p1 = p1 + random.randint(-face_size // 20, +face_size // 20)

            p1 = max(0, min(p1, length - target_size))

            if axis == 0:
                image = image[p1 : p1 + target_size, :]
            else:
                image = image[:, p1 : p1 + target_size]

        return image

    def __len__(self):
        return self._length

    def __getitem__(self, index):
        bucket = self.bucket_manager.buckets[self.buckets_indices[index].bucket_index]
        bucket_batch_size = self.buckets_indices[index].bucket_batch_size
        image_index = self.buckets_indices[index].batch_index * bucket_batch_size

        if self.caching_mode is not None:  # return batch for latents/text encoder outputs caching
            return self.get_item_for_caching(bucket, bucket_batch_size, image_index)

        loss_weights = []
        captions = []
        input_ids_list = []
        latents_list = []
        alpha_mask_list = []
        images = []
        original_sizes_hw = []
        crop_top_lefts = []
        target_sizes_hw = []
        flippeds = []  # 変数名が微妙
        text_encoder_outputs_list = []
        custom_attributes = []

        for image_key in bucket[image_index : image_index + bucket_batch_size]:
            image_info = self.image_data[image_key]
            subset = self.image_to_subset[image_key]

            custom_attributes.append(subset.custom_attributes)

            # in case of fine tuning, is_reg is always False
            loss_weights.append(self.prior_loss_weight if image_info.is_reg else 1.0)

            flipped = subset.flip_aug and random.random() < 0.5  # not flipped or flipped with 50% chance

            # image/latentsを処理する
            if image_info.latents is not None:  # cache_latents=Trueの場合
                original_size = image_info.latents_original_size
                crop_ltrb = image_info.latents_crop_ltrb  # calc values later if flipped
                if not flipped:
                    latents = image_info.latents
                    alpha_mask = image_info.alpha_mask
                else:
                    latents = image_info.latents_flipped
                    alpha_mask = None if image_info.alpha_mask is None else torch.flip(image_info.alpha_mask, [1])

                image = None
            elif image_info.latents_npz is not None:  # FineTuningDatasetまたはcache_latents_to_disk=Trueの場合
                latents, original_size, crop_ltrb, flipped_latents, alpha_mask = (
                    self.latents_caching_strategy.load_latents_from_disk(image_info.latents_npz, image_info.bucket_reso)
                )
                if flipped:
                    latents = flipped_latents
                    alpha_mask = None if alpha_mask is None else alpha_mask[:, ::-1].copy()  # copy to avoid negative stride problem
                    del flipped_latents
                latents = torch.FloatTensor(latents)
                if alpha_mask is not None:
                    alpha_mask = torch.FloatTensor(alpha_mask)

                image = None
            else:
                # 画像を読み込み、必要ならcropする
                img, face_cx, face_cy, face_w, face_h = self.load_image_with_face_info(
                    subset, image_info.absolute_path, subset.alpha_mask
                )
                im_h, im_w = img.shape[0:2]

                if self.enable_bucket:
                    img, original_size, crop_ltrb = trim_and_resize_if_required(
                        subset.random_crop, img, image_info.bucket_reso, image_info.resized_size
                    )
                else:
                    if face_cx > 0:  # 顔位置情報あり
                        img = self.crop_target(subset, img, face_cx, face_cy, face_w, face_h)
                    elif im_h > self.height or im_w > self.width:
                        assert (
                            subset.random_crop
                        ), f"image too large, but cropping and bucketing are disabled: {image_info.absolute_path}"
                        if im_h > self.height:
                            p = random.randint(0, im_h - self.height)
                            img = img[p : p + self.height]
                        if im_w > self.width:
                            p = random.randint(0, im_w - self.width)
                            img = img[:, p : p + self.width]

                    im_h, im_w = img.shape[0:2]
                    assert (
                        im_h == self.height and im_w == self.width
                    ), f"image size is small: {image_info.absolute_path}"

                    original_size = [im_w, im_h]
                    crop_ltrb = (0, 0, 0, 0)

                # augmentation
                aug = self.aug_helper.get_augmentor(subset.color_aug)
                if aug is not None:
                    # augment RGB channels only
                    img_rgb = img[:, :, :3]
                    img_rgb = aug(image=img_rgb)["image"]
                    img[:, :, :3] = img_rgb

                if flipped:
                    img = img[:, ::-1, :].copy()  # copy to avoid negative stride problem

                if subset.alpha_mask:
                    if img.shape[2] == 4:
                        alpha_mask = img[:, :, 3]  # [H,W]
                        alpha_mask = alpha_mask.astype(np.float32) / 255.0  # 0.0~1.0
                        alpha_mask = torch.FloatTensor(alpha_mask)
                    else:
                        alpha_mask = torch.ones((img.shape[0], img.shape[1]), dtype=torch.float32)
                else:
                    alpha_mask = None

                img = img[:, :, :3]  # remove alpha channel

                latents = None
                image = self.image_transforms(img)  # -1.0~1.0のtorch.Tensorになる
                del img

            images.append(image)
            latents_list.append(latents)
            alpha_mask_list.append(alpha_mask)

            target_size = (image.shape[2], image.shape[1]) if image is not None else (latents.shape[2] * 8, latents.shape[1] * 8)

            if not flipped:
                crop_left_top = (crop_ltrb[0], crop_ltrb[1])
            else:
                # crop_ltrb[2] is right, so target_size[0] - crop_ltrb[2] is left in flipped image
                crop_left_top = (target_size[0] - crop_ltrb[2], crop_ltrb[1])

            original_sizes_hw.append((int(original_size[1]), int(original_size[0])))
            crop_top_lefts.append((int(crop_left_top[1]), int(crop_left_top[0])))
            target_sizes_hw.append((int(target_size[1]), int(target_size[0])))
            flippeds.append(flipped)

            # captionとtext encoder outputを処理する
            caption = image_info.caption  # default

            tokenization_required = (
                self.text_encoder_output_caching_strategy is None or self.text_encoder_output_caching_strategy.is_partial
            )
            text_encoder_outputs = None
            input_ids = None

            if image_info.text_encoder_outputs is not None:
                # cached
                text_encoder_outputs = image_info.text_encoder_outputs
            elif image_info.text_encoder_outputs_npz is not None:
                # on disk
                text_encoder_outputs = self.text_encoder_output_caching_strategy.load_outputs_npz(
                    image_info.text_encoder_outputs_npz
                )
            else:
                tokenization_required = True
            text_encoder_outputs_list.append(text_encoder_outputs)

            if tokenization_required:
                caption = self.process_caption(subset, image_info.caption)
                input_ids = [ids[0] for ids in self.tokenize_strategy.tokenize(caption)]  # remove batch dimension
                # if self.XTI_layers:
                #     caption_layer = []
                #     for layer in self.XTI_layers:
                #         token_strings_from = " ".join(self.token_strings)
                #         token_strings_to = " ".join([f"{x}_{layer}" for x in self.token_strings])
                #         caption_ = caption.replace(token_strings_from, token_strings_to)
                #         caption_layer.append(caption_)
                #     captions.append(caption_layer)
                # else:
                #     captions.append(caption)

                # if not self.token_padding_disabled:  # this option might be omitted in future
                #     # TODO get_input_ids must support SD3
                #     if self.XTI_layers:
                #         token_caption = self.get_input_ids(caption_layer, self.tokenizers[0])
                #     else:
                #         token_caption = self.get_input_ids(caption, self.tokenizers[0])
                #     input_ids_list.append(token_caption)

                #     if len(self.tokenizers) > 1:
                #         if self.XTI_layers:
                #             token_caption2 = self.get_input_ids(caption_layer, self.tokenizers[1])
                #         else:
                #             token_caption2 = self.get_input_ids(caption, self.tokenizers[1])
                #         input_ids2_list.append(token_caption2)

            input_ids_list.append(input_ids)
            captions.append(caption)

        def none_or_stack_elements(tensors_list, converter):
            # [[clip_l, clip_g, t5xxl], [clip_l, clip_g, t5xxl], ...] -> [torch.stack(clip_l), torch.stack(clip_g), torch.stack(t5xxl)]
            if len(tensors_list) == 0 or tensors_list[0] == None or len(tensors_list[0]) == 0 or tensors_list[0][0] is None:
                return None
            return [torch.stack([converter(x[i]) for x in tensors_list]) for i in range(len(tensors_list[0]))]

        # set example
        example = {}
        example["custom_attributes"] = custom_attributes  # may be list of empty dict
        example["loss_weights"] = torch.FloatTensor(loss_weights)
        example["text_encoder_outputs_list"] = none_or_stack_elements(text_encoder_outputs_list, torch.FloatTensor)
        example["input_ids_list"] = none_or_stack_elements(input_ids_list, lambda x: x)

        # if one of alpha_masks is not None, we need to replace None with ones
        none_or_not = [x is None for x in alpha_mask_list]
        if all(none_or_not):
            example["alpha_masks"] = None
        elif any(none_or_not):
            for i in range(len(alpha_mask_list)):
                if alpha_mask_list[i] is None:
                    if images[i] is not None:
                        alpha_mask_list[i] = torch.ones((images[i].shape[1], images[i].shape[2]), dtype=torch.float32)
                    else:
                        alpha_mask_list[i] = torch.ones(
                            (latents_list[i].shape[1] * 8, latents_list[i].shape[2] * 8), dtype=torch.float32
                        )
            example["alpha_masks"] = torch.stack(alpha_mask_list)
        else:
            example["alpha_masks"] = torch.stack(alpha_mask_list)

        if images[0] is not None:
            images = torch.stack(images)
            images = images.to(memory_format=torch.contiguous_format).float()
        else:
            images = None
        example["images"] = images

        example["latents"] = torch.stack(latents_list) if latents_list[0] is not None else None
        example["captions"] = captions

        example["original_sizes_hw"] = torch.stack([torch.LongTensor(x) for x in original_sizes_hw])
        example["crop_top_lefts"] = torch.stack([torch.LongTensor(x) for x in crop_top_lefts])
        example["target_sizes_hw"] = torch.stack([torch.LongTensor(x) for x in target_sizes_hw])
        example["flippeds"] = flippeds

        example["network_multipliers"] = torch.FloatTensor([self.network_multiplier] * len(captions))

        if self.debug_dataset:
            example["image_keys"] = bucket[image_index : image_index + self.batch_size]
        return example

    def get_item_for_caching(self, bucket, bucket_batch_size, image_index):
        captions = []
        images = []
        input_ids1_list = []
        input_ids2_list = []
        absolute_paths = []
        resized_sizes = []
        bucket_reso = None
        flip_aug = None
        alpha_mask = None
        random_crop = None

        for image_key in bucket[image_index : image_index + bucket_batch_size]:
            image_info = self.image_data[image_key]
            subset = self.image_to_subset[image_key]

            if flip_aug is None:
                flip_aug = subset.flip_aug
                alpha_mask = subset.alpha_mask
                random_crop = subset.random_crop
                bucket_reso = image_info.bucket_reso
            else:
                # TODO そもそも混在してても動くようにしたほうがいい
                assert flip_aug == subset.flip_aug, "flip_aug must be same in a batch"
                assert alpha_mask == subset.alpha_mask, "alpha_mask must be same in a batch"
                assert random_crop == subset.random_crop, "random_crop must be same in a batch"
                assert bucket_reso == image_info.bucket_reso, "bucket_reso must be same in a batch"

            caption = image_info.caption  # TODO cache some patterns of dropping, shuffling, etc.

            if self.caching_mode == "latents":
                image = load_image(image_info.absolute_path)
            else:
                image = None

            if self.caching_mode == "text":
                input_ids1 = self.get_input_ids(caption, self.tokenizers[0])
                input_ids2 = self.get_input_ids(caption, self.tokenizers[1])
            else:
                input_ids1 = None
                input_ids2 = None

            captions.append(caption)
            images.append(image)
            input_ids1_list.append(input_ids1)
            input_ids2_list.append(input_ids2)
            absolute_paths.append(image_info.absolute_path)
            resized_sizes.append(image_info.resized_size)

        example = {}

        if images[0] is None:
            images = None
        example["images"] = images

        example["captions"] = captions
        example["input_ids1_list"] = input_ids1_list
        example["input_ids2_list"] = input_ids2_list
        example["absolute_paths"] = absolute_paths
        example["resized_sizes"] = resized_sizes
        example["flip_aug"] = flip_aug
        example["alpha_mask"] = alpha_mask
        example["random_crop"] = random_crop
        example["bucket_reso"] = bucket_reso
        return example


class DreamBoothDataset(BaseDataset):
    IMAGE_INFO_CACHE_FILE = "metadata_cache.json"

    # The is_training_dataset defines the type of dataset, training or validation
    # if is_training_dataset is True -> training dataset
    # if is_training_dataset is False -> validation dataset
    def __init__(
        self,
        subsets: Sequence[DreamBoothSubset],
        is_training_dataset: bool,
        batch_size: int,
        resolution,
        network_multiplier: float,
        enable_bucket: bool,
        min_bucket_reso: int,
        max_bucket_reso: int,
        bucket_reso_steps: int,
        bucket_no_upscale: bool,
        prior_loss_weight: float,
        debug_dataset: bool,
        validation_split: float,
        validation_seed: Optional[int],
    ) -> None:
        super().__init__(resolution, network_multiplier, debug_dataset)

        assert resolution is not None, "resolution is required"

        self.batch_size = batch_size
        self.size = min(self.width, self.height)  # 短いほう
        self.prior_loss_weight = prior_loss_weight
        self.latents_cache = None
        self.is_training_dataset = is_training_dataset
        self.validation_seed = validation_seed
        self.validation_split = validation_split

        self.enable_bucket = enable_bucket
        if self.enable_bucket:
            min_bucket_reso, max_bucket_reso = self.adjust_min_max_bucket_reso_by_steps(
                resolution, min_bucket_reso, max_bucket_reso, bucket_reso_steps
            )
            self.min_bucket_reso = min_bucket_reso
            self.max_bucket_reso = max_bucket_reso
            self.bucket_reso_steps = bucket_reso_steps
            self.bucket_no_upscale = bucket_no_upscale
        else:
            self.min_bucket_reso = None
            self.max_bucket_reso = None
            self.bucket_reso_steps = None  # この情報は使われない
            self.bucket_no_upscale = False

        def read_caption(img_path, caption_extension, enable_wildcard):
            # captionの候補ファイル名を作る
            base_name = os.path.splitext(img_path)[0]
            base_name_face_det = base_name
            tokens = base_name.split("_")
            if len(tokens) >= 5:
                base_name_face_det = "_".join(tokens[:-4])
            cap_paths = [base_name + caption_extension, base_name_face_det + caption_extension]

            caption = None
            for cap_path in cap_paths:
                if os.path.isfile(cap_path):
                    with open(cap_path, "rt", encoding="utf-8") as f:
                        try:
                            lines = f.readlines()
                        except UnicodeDecodeError as e:
                            logger.error(f"illegal char in file (not UTF-8): {cap_path}")
                            raise e
                        assert len(lines) > 0, f"caption file is empty: {cap_path}"
                        if enable_wildcard:
                            caption = "\n".join([line.strip() for line in lines if line.strip() != ""])  # 空行を除く、改行で連結
                        else:
                            caption = lines[0].strip()
                    break
            return caption

        def load_dreambooth_dir(subset: DreamBoothSubset):
            if not os.path.isdir(subset.image_dir):
                logger.warning(f"not directory: {subset.image_dir}")
                return [], [], []

            info_cache_file = os.path.join(subset.image_dir, self.IMAGE_INFO_CACHE_FILE)
            use_cached_info_for_subset = subset.cache_info
            if use_cached_info_for_subset:
                logger.info(f"using cached image info: {info_cache_file}")
                if not os.path.isfile(info_cache_file):
                    logger.warning(
                        f"image info file not found. You can ignore this warning if this is the first time to use this subset"
                        + f": {info_cache_file}"
                    )
                    use_cached_info_for_subset = False

            if use_cached_info_for_subset:
                # json: {`img_path`:{"caption": "caption...", "resolution": [width, height]}, ...}
                with open(info_cache_file, "r", encoding="utf-8") as f:
                    metas = json.load(f)
                img_paths = list(metas.keys())
                sizes: List[Optional[Tuple[int, int]]] = [meta["resolution"] for meta in metas.values()]

                # we may need to check image size and existence of image files, but it takes time, so user should check it before training
            else:
                img_paths = glob_images(subset.image_dir, "*")
                sizes: List[Optional[Tuple[int, int]]] = [None] * len(img_paths)

                # new caching: get image size from cache files
                strategy = LatentsCachingStrategy.get_strategy()
                if strategy is not None:
                    logger.info("get image size from name of cache files")

                    # make image path to npz path mapping
                    npz_paths = glob.glob(os.path.join(subset.image_dir, "*" + strategy.cache_suffix))
                    npz_paths.sort(
                        key=lambda item: item.rsplit("_", maxsplit=2)[0]
                    )  # sort by name excluding resolution and cache_suffix
                    npz_path_index = 0

                    size_set_count = 0
                    for i, img_path in enumerate(tqdm(img_paths)):
                        l = len(os.path.splitext(img_path)[0])  # remove extension
                        found = False
                        while npz_path_index < len(npz_paths):  # until found or end of npz_paths
                            # npz_paths are sorted, so if npz_path > img_path, img_path is not found
                            if npz_paths[npz_path_index][:l] > img_path[:l]:
                                break
                            if npz_paths[npz_path_index][:l] == img_path[:l]:  # found
                                found = True
                                break
                            npz_path_index += 1  # next npz_path

                        if found:
                            w, h = strategy.get_image_size_from_disk_cache_path(img_path, npz_paths[npz_path_index])
                        else:
                            w, h = None, None

                        if w is not None and h is not None:
                            sizes[i] = (w, h)
                            size_set_count += 1
                    logger.info(f"set image size from cache files: {size_set_count}/{len(img_paths)}")

            # We want to create a training and validation split. This should be improved in the future
            # to allow a clearer distinction between training and validation. This can be seen as a
            # short-term solution to limit what is necessary to implement validation datasets
            #
            # We split the dataset for the subset based on if we are doing a validation split
            # The self.is_training_dataset defines the type of dataset, training or validation
            # if self.is_training_dataset is True -> training dataset
            # if self.is_training_dataset is False -> validation dataset
            if self.validation_split > 0.0:
                # For regularization images we do not want to split this dataset.
                if subset.is_reg is True:
                    # Skip any validation dataset for regularization images
                    if self.is_training_dataset is False:
                        img_paths = []
                        sizes = []
                    # Otherwise the img_paths remain as original img_paths and no split
                    # required for training images dataset of regularization images
                else:
                    img_paths, sizes = split_train_val(
                        img_paths, sizes, self.is_training_dataset, self.validation_split, self.validation_seed
                    )

            logger.info(f"found directory {subset.image_dir} contains {len(img_paths)} image files")

            if use_cached_info_for_subset:
                captions = [meta["caption"] for meta in metas.values()]
                missing_captions = [img_path for img_path, caption in zip(img_paths, captions) if caption is None or caption == ""]
            else:
                # 画像ファイルごとにプロンプトを読み込み、もしあればそちらを使う
                captions = []
                missing_captions = []
                for img_path in tqdm(img_paths, desc="read caption"):
                    cap_for_img = read_caption(img_path, subset.caption_extension, subset.enable_wildcard)
                    if cap_for_img is None and subset.class_tokens is None:
                        logger.warning(
                            f"neither caption file nor class tokens are found. use empty caption for {img_path}"
                        )
                        captions.append("")
                        missing_captions.append(img_path)
                    else:
                        if cap_for_img is None:
                            captions.append(subset.class_tokens)
                            missing_captions.append(img_path)
                        else:
                            captions.append(cap_for_img)

            self.set_tag_frequency(os.path.basename(subset.image_dir), captions)  # タグ頻度を記録

            if missing_captions:
                number_of_missing_captions = len(missing_captions)
                number_of_missing_captions_to_show = 5
                remaining_missing_captions = number_of_missing_captions - number_of_missing_captions_to_show

                logger.warning(
                    f"No caption file found for {number_of_missing_captions} images. Training will continue without captions for these images. If class token exists, it will be used."
                )
                for i, missing_caption in enumerate(missing_captions):
                    if i >= number_of_missing_captions_to_show:
                        logger.warning(missing_caption + f"... and {remaining_missing_captions} more")
                        break
                    logger.warning(missing_caption)

            if not use_cached_info_for_subset and subset.cache_info:
                logger.info(f"cache image info: {info_cache_file}")
                sizes = [self.get_image_size(img_path) for img_path in tqdm(img_paths, desc="get image size")]
                matas = {}
                for img_path, caption, size in zip(img_paths, captions, sizes):
                    matas[img_path] = {"caption": caption, "resolution": list(size)}
                with open(info_cache_file, "w", encoding="utf-8") as f:
                    json.dump(matas, f, ensure_ascii=False, indent=2)
                logger.info(f"cache image info done: {info_cache_file}")

            # if sizes are not set, image size will be read in make_buckets
            return img_paths, captions, sizes

        logger.info("prepare images.")
        num_train_images = 0
        num_reg_images = 0
        reg_infos: List[Tuple[ImageInfo, DreamBoothSubset]] = []
        for subset in subsets:
            num_repeats = subset.num_repeats if self.is_training_dataset else 1
            if num_repeats < 1:
                logger.warning(
                    f"ignore subset with image_dir='{subset.image_dir}': num_repeats is less than 1 / num_repeatsが1を下回っているためサブセットを無視します: {num_repeats}"
                )
                continue

            if subset in self.subsets:
                logger.warning(f"ignore duplicated subset with image_dir='{subset.image_dir}': use the first one")
                continue

            img_paths, captions, sizes = load_dreambooth_dir(subset)
            if len(img_paths) < 1:
                logger.warning(f"ignore subset with image_dir='{subset.image_dir}': no images found")
                continue

            if subset.is_reg:
                num_reg_images += num_repeats * len(img_paths)
            else:
                num_train_images += num_repeats * len(img_paths)

            for img_path, caption, size in zip(img_paths, captions, sizes):
                info = ImageInfo(img_path, num_repeats, caption, subset.is_reg, img_path)
                if size is not None:
                    info.image_size = size
                if subset.is_reg:
                    reg_infos.append((info, subset))
                else:
                    self.register_image(info, subset)

            subset.img_count = len(img_paths)
            self.subsets.append(subset)

        images_split_name = "train" if self.is_training_dataset else "validation"
        logger.info(f"{num_train_images} {images_split_name} images with repeats.")

        self.num_train_images = num_train_images

        logger.info(f"{num_reg_images} reg images with repeats.")
        if num_train_images < num_reg_images:
            logger.warning("some of reg images are not used")

        if num_reg_images == 0:
            logger.warning("no regularization images")
        else:
            # num_repeatsを計算する：どうせ大した数ではないのでループで処理する
            n = 0
            first_loop = True
            while n < num_train_images:
                for info, subset in reg_infos:
                    if first_loop:
                        self.register_image(info, subset)
                        n += info.num_repeats
                    else:
                        info.num_repeats += 1  # rewrite registered info
                        n += 1
                    if n >= num_train_images:
                        break
                first_loop = False

        self.num_reg_images = num_reg_images


class FineTuningDataset(BaseDataset):
    def __init__(
        self,
        subsets: Sequence[FineTuningSubset],
        batch_size: int,
        resolution,
        network_multiplier: float,
        enable_bucket: bool,
        min_bucket_reso: int,
        max_bucket_reso: int,
        bucket_reso_steps: int,
        bucket_no_upscale: bool,
        debug_dataset: bool,
        validation_seed: int,
        validation_split: float,
    ) -> None:
        super().__init__(resolution, network_multiplier, debug_dataset)

        self.batch_size = batch_size

        self.num_train_images = 0
        self.num_reg_images = 0

        for subset in subsets:
            if subset.num_repeats < 1:
                logger.warning(
                    f"ignore subset with metadata_file='{subset.metadata_file}': num_repeats is less than 1"
                )
                continue

            if subset in self.subsets:
                logger.warning(
                    f"ignore duplicated subset with metadata_file='{subset.metadata_file}': use the first one"
                )
                continue

            # メタデータを読み込む
            if os.path.exists(subset.metadata_file):
                logger.info(f"loading existing metadata: {subset.metadata_file}")
                with open(subset.metadata_file, "rt", encoding="utf-8") as f:
                    metadata = json.load(f)
            else:
                raise ValueError(f"no metadata: {subset.metadata_file}")

            if len(metadata) < 1:
                logger.warning(f"ignore subset with '{subset.metadata_file}': no image entries found")
                continue

            tags_list = []
            for image_key, img_md in metadata.items():
                # path情報を作る
                abs_path = None

                # まず画像を優先して探す
                if os.path.exists(image_key):
                    abs_path = image_key
                else:
                    # わりといい加減だがいい方法が思いつかん
                    paths = glob_images(subset.image_dir, image_key)
                    if len(paths) > 0:
                        abs_path = paths[0]

                # なければnpzを探す
                if abs_path is None:
                    if os.path.exists(os.path.splitext(image_key)[0] + ".npz"):
                        abs_path = os.path.splitext(image_key)[0] + ".npz"
                    else:
                        npz_path = os.path.join(subset.image_dir, image_key + ".npz")
                        if os.path.exists(npz_path):
                            abs_path = npz_path

                assert abs_path is not None, f"no image: {image_key}"

                caption = img_md.get("caption")
                tags = img_md.get("tags")
                if caption is None:
                    caption = tags  # could be multiline
                    tags = None

                if subset.enable_wildcard:
                    # tags must be single line
                    if tags is not None:
                        tags = tags.replace("\n", subset.caption_separator)

                    # add tags to each line of caption
                    if caption is not None and tags is not None:
                        caption = "\n".join(
                            [f"{line}{subset.caption_separator}{tags}" for line in caption.split("\n") if line.strip() != ""]
                        )
                else:
                    # use as is
                    if tags is not None and len(tags) > 0:
                        caption = caption + subset.caption_separator + tags
                        tags_list.append(tags)

                if caption is None:
                    caption = ""

                image_info = ImageInfo(image_key, subset.num_repeats, caption, False, abs_path)
                image_info.image_size = img_md.get("train_resolution")

                if not subset.color_aug and not subset.random_crop:
                    # if npz exists, use them
                    image_info.latents_npz, image_info.latents_npz_flipped = self.image_key_to_npz_file(subset, image_key)

                self.register_image(image_info, subset)

            self.num_train_images += len(metadata) * subset.num_repeats

            # TODO do not record tag freq when no tag
            self.set_tag_frequency(os.path.basename(subset.metadata_file), tags_list)
            subset.img_count = len(metadata)
            self.subsets.append(subset)

        # check existence of all npz files
        use_npz_latents = all([not (subset.color_aug or subset.random_crop) for subset in self.subsets])
        if use_npz_latents:
            flip_aug_in_subset = False
            npz_any = False
            npz_all = True

            for image_info in self.image_data.values():
                subset = self.image_to_subset[image_info.image_key]

                has_npz = image_info.latents_npz is not None
                npz_any = npz_any or has_npz

                if subset.flip_aug:
                    has_npz = has_npz and image_info.latents_npz_flipped is not None
                    flip_aug_in_subset = True
                npz_all = npz_all and has_npz

                if npz_any and not npz_all:
                    break

            if not npz_any:
                use_npz_latents = False
                logger.warning("npz file does not exist. ignore npz files")
            elif not npz_all:
                use_npz_latents = False
                logger.warning("some of npz file does not exist. ignore npz files")
                if flip_aug_in_subset:
                    logger.warning("maybe no flipped files")
        # else:
        #   logger.info("npz files are not used with color_aug and/or random_crop")

        # check min/max bucket size
        sizes = set()
        resos = set()
        for image_info in self.image_data.values():
            if image_info.image_size is None:
                sizes = None  # not calculated
                break
            sizes.add(image_info.image_size[0])
            sizes.add(image_info.image_size[1])
            resos.add(tuple(image_info.image_size))

        if sizes is None:
            if use_npz_latents:
                use_npz_latents = False
                logger.warning("npz files exist, but no bucket info in metadata. ignore npz files")

            assert (
                resolution is not None
            ), "if metadata doesn't have bucket info, resolution is required"

            self.enable_bucket = enable_bucket
            if self.enable_bucket:
                min_bucket_reso, max_bucket_reso = self.adjust_min_max_bucket_reso_by_steps(
                    resolution, min_bucket_reso, max_bucket_reso, bucket_reso_steps
                )
                self.min_bucket_reso = min_bucket_reso
                self.max_bucket_reso = max_bucket_reso
                self.bucket_reso_steps = bucket_reso_steps
                self.bucket_no_upscale = bucket_no_upscale
        else:
            if not enable_bucket:
                logger.info("metadata has bucket info, enable bucketing")
            logger.info("using bucket info in metadata")
            self.enable_bucket = True

            assert (
                not bucket_no_upscale
            ), "if metadata has bucket info, bucket reso is precalculated, so bucket_no_upscale cannot be used"

            # bucket情報を初期化しておく、make_bucketsで再作成しない
            self.bucket_manager = BucketManager(False, None, None, None, None)
            self.bucket_manager.set_predefined_resos(resos)

        # npz情報をきれいにしておく
        if not use_npz_latents:
            for image_info in self.image_data.values():
                image_info.latents_npz = image_info.latents_npz_flipped = None

    def image_key_to_npz_file(self, subset: FineTuningSubset, image_key):
        base_name = os.path.splitext(image_key)[0]
        npz_file_norm = base_name + ".npz"

        if os.path.exists(npz_file_norm):
            # image_key is full path
            npz_file_flip = base_name + "_flip.npz"
            if not os.path.exists(npz_file_flip):
                npz_file_flip = None
            return npz_file_norm, npz_file_flip

        # if not full path, check image_dir. if image_dir is None, return None
        if subset.image_dir is None:
            return None, None

        # image_key is relative path
        npz_file_norm = os.path.join(subset.image_dir, image_key + ".npz")
        npz_file_flip = os.path.join(subset.image_dir, image_key + "_flip.npz")

        if not os.path.exists(npz_file_norm):
            npz_file_norm = None
            npz_file_flip = None
        elif not os.path.exists(npz_file_flip):
            npz_file_flip = None

        return npz_file_norm, npz_file_flip


class ControlNetDataset(BaseDataset):
    def __init__(
        self,
        subsets: Sequence[ControlNetSubset],
        batch_size: int,
        resolution,
        network_multiplier: float,
        enable_bucket: bool,
        min_bucket_reso: int,
        max_bucket_reso: int,
        bucket_reso_steps: int,
        bucket_no_upscale: bool,
        debug_dataset: bool,
        validation_split: float,
        validation_seed: Optional[int],
    ) -> None:
        super().__init__(resolution, network_multiplier, debug_dataset)

        db_subsets = []
        for subset in subsets:
            assert (
                not subset.random_crop
            ), "random_crop is not supported in ControlNetDataset"
            db_subset = DreamBoothSubset(
                subset.image_dir,
                False,
                None,
                subset.caption_extension,
                subset.cache_info,
                False,
                subset.num_repeats,
                subset.shuffle_caption,
                subset.caption_separator,
                subset.keep_tokens,
                subset.keep_tokens_separator,
                subset.secondary_separator,
                subset.enable_wildcard,
                subset.color_aug,
                subset.flip_aug,
                subset.face_crop_aug_range,
                subset.random_crop,
                subset.caption_dropout_rate,
                subset.caption_dropout_every_n_epochs,
                subset.caption_tag_dropout_rate,
                subset.caption_prefix,
                subset.caption_suffix,
                subset.token_warmup_min,
                subset.token_warmup_step,
            )
            db_subsets.append(db_subset)

        self.dreambooth_dataset_delegate = DreamBoothDataset(
            db_subsets,
            True,
            batch_size,
            resolution,
            network_multiplier,
            enable_bucket,
            min_bucket_reso,
            max_bucket_reso,
            bucket_reso_steps,
            bucket_no_upscale,
            1.0,
            debug_dataset,
            validation_split,
            validation_seed,
        )

        # config_util等から参照される値をいれておく（若干微妙なのでなんとかしたい）
        self.image_data = self.dreambooth_dataset_delegate.image_data
        self.batch_size = batch_size
        self.num_train_images = self.dreambooth_dataset_delegate.num_train_images
        self.num_reg_images = self.dreambooth_dataset_delegate.num_reg_images
        self.validation_split = validation_split
        self.validation_seed = validation_seed

        # assert all conditioning data exists
        missing_imgs = []
        cond_imgs_with_pair = set()
        for image_key, info in self.dreambooth_dataset_delegate.image_data.items():
            db_subset = self.dreambooth_dataset_delegate.image_to_subset[image_key]
            subset = None
            for s in subsets:
                if s.image_dir == db_subset.image_dir:
                    subset = s
                    break
            assert subset is not None, "internal error: subset not found"

            if not os.path.isdir(subset.conditioning_data_dir):
                logger.warning(f"not directory: {subset.conditioning_data_dir}")
                continue

            img_basename = os.path.splitext(os.path.basename(info.absolute_path))[0]
            ctrl_img_path = glob_images(subset.conditioning_data_dir, img_basename)
            if len(ctrl_img_path) < 1:
                missing_imgs.append(img_basename)
                continue
            ctrl_img_path = ctrl_img_path[0]
            ctrl_img_path = os.path.abspath(ctrl_img_path)  # normalize path

            info.cond_img_path = ctrl_img_path
            cond_imgs_with_pair.add(os.path.splitext(ctrl_img_path)[0])  # remove extension because Windows is case insensitive

        extra_imgs = []
        for subset in subsets:
            conditioning_img_paths = glob_images(subset.conditioning_data_dir, "*")
            conditioning_img_paths = [os.path.abspath(p) for p in conditioning_img_paths]  # normalize path
            extra_imgs.extend([p for p in conditioning_img_paths if os.path.splitext(p)[0] not in cond_imgs_with_pair])

        assert (
            len(missing_imgs) == 0
        ), f"missing conditioning data for {len(missing_imgs)} images: {missing_imgs}"
        assert (
            len(extra_imgs) == 0
        ), f"extra conditioning data for {len(extra_imgs)} images: {extra_imgs}"

        self.conditioning_image_transforms = IMAGE_TRANSFORMS

    def set_current_strategies(self):
        return self.dreambooth_dataset_delegate.set_current_strategies()

    def make_buckets(self):
        self.dreambooth_dataset_delegate.make_buckets()
        self.bucket_manager = self.dreambooth_dataset_delegate.bucket_manager
        self.buckets_indices = self.dreambooth_dataset_delegate.buckets_indices

    def cache_latents(self, vae, vae_batch_size=1, cache_to_disk=False, is_main_process=True):
        return self.dreambooth_dataset_delegate.cache_latents(vae, vae_batch_size, cache_to_disk, is_main_process)

    def new_cache_latents(self, model: Any, accelerator: Accelerator):
        return self.dreambooth_dataset_delegate.new_cache_latents(model, accelerator)

    def new_cache_text_encoder_outputs(self, models: List[Any], is_main_process: bool):
        return self.dreambooth_dataset_delegate.new_cache_text_encoder_outputs(models, is_main_process)

    def __len__(self):
        return self.dreambooth_dataset_delegate.__len__()

    def __getitem__(self, index):
        example = self.dreambooth_dataset_delegate[index]

        bucket = self.dreambooth_dataset_delegate.bucket_manager.buckets[
            self.dreambooth_dataset_delegate.buckets_indices[index].bucket_index
        ]
        bucket_batch_size = self.dreambooth_dataset_delegate.buckets_indices[index].bucket_batch_size
        image_index = self.dreambooth_dataset_delegate.buckets_indices[index].batch_index * bucket_batch_size

        conditioning_images = []

        for i, image_key in enumerate(bucket[image_index : image_index + bucket_batch_size]):
            image_info = self.dreambooth_dataset_delegate.image_data[image_key]

            target_size_hw = example["target_sizes_hw"][i]
            original_size_hw = example["original_sizes_hw"][i]
            crop_top_left = example["crop_top_lefts"][i]
            flipped = example["flippeds"][i]
            cond_img = load_image(image_info.cond_img_path)

            if self.dreambooth_dataset_delegate.enable_bucket:
                assert (
                    cond_img.shape[0] == original_size_hw[0] and cond_img.shape[1] == original_size_hw[1]
                ), f"size of conditioning image is not match : {image_info.absolute_path}"
                cond_img = cv2.resize(
                    cond_img, image_info.resized_size, interpolation=cv2.INTER_AREA
                )  # INTER_AREAでやりたいのでcv2でリサイズ

                # TODO support random crop
                # 現在サポートしているcropはrandomではなく中央のみ
                h, w = target_size_hw
                ct = (cond_img.shape[0] - h) // 2
                cl = (cond_img.shape[1] - w) // 2
                cond_img = cond_img[ct : ct + h, cl : cl + w]
            else:
                # assert (
                #     cond_img.shape[0] == self.height and cond_img.shape[1] == self.width
                # ), f"image size is small / 画像サイズが小さいようです: {image_info.absolute_path}"
                # resize to target
                if cond_img.shape[0] != target_size_hw[0] or cond_img.shape[1] != target_size_hw[1]:
                    cond_img = pil_resize(cond_img, (int(target_size_hw[1]), int(target_size_hw[0])))

            if flipped:
                cond_img = cond_img[:, ::-1, :].copy()  # copy to avoid negative stride

            cond_img = self.conditioning_image_transforms(cond_img)
            conditioning_images.append(cond_img)

        example["conditioning_images"] = torch.stack(conditioning_images).to(memory_format=torch.contiguous_format).float()

        return example


# behave as Dataset mock
class DatasetGroup(torch.utils.data.ConcatDataset):
    def __init__(self, datasets: Sequence[Union[DreamBoothDataset, FineTuningDataset]]):
        self.datasets: List[Union[DreamBoothDataset, FineTuningDataset]]

        super().__init__(datasets)

        self.image_data = {}
        self.num_train_images = 0
        self.num_reg_images = 0

        # simply concat together
        # TODO: handling image_data key duplication among dataset
        #   In practical, this is not the big issue because image_data is accessed from outside of dataset only for debug_dataset.
        for dataset in datasets:
            self.image_data.update(dataset.image_data)
            self.num_train_images += dataset.num_train_images
            self.num_reg_images += dataset.num_reg_images

    def add_replacement(self, str_from, str_to):
        for dataset in self.datasets:
            dataset.add_replacement(str_from, str_to)

    # def make_buckets(self):
    #   for dataset in self.datasets:
    #     dataset.make_buckets()

    def set_text_encoder_output_caching_strategy(self, strategy: TextEncoderOutputsCachingStrategy):
        """
        DataLoader is run in multiple processes, so we need to set the strategy manually.
        """
        for dataset in self.datasets:
            dataset.set_text_encoder_output_caching_strategy(strategy)

    def enable_XTI(self, *args, **kwargs):
        for dataset in self.datasets:
            dataset.enable_XTI(*args, **kwargs)

    def cache_latents(self, vae, vae_batch_size=1, cache_to_disk=False, is_main_process=True, file_suffix=".npz"):
        for i, dataset in enumerate(self.datasets):
            logger.info(f"[Dataset {i}]")
            dataset.cache_latents(vae, vae_batch_size, cache_to_disk, is_main_process, file_suffix)

    def new_cache_latents(self, model: Any, accelerator: Accelerator):
        for i, dataset in enumerate(self.datasets):
            logger.info(f"[Dataset {i}]")
            dataset.new_cache_latents(model, accelerator)
        accelerator.wait_for_everyone()

    def cache_text_encoder_outputs(
        self, tokenizers, text_encoders, device, weight_dtype, cache_to_disk=False, is_main_process=True
    ):
        for i, dataset in enumerate(self.datasets):
            logger.info(f"[Dataset {i}]")
            dataset.cache_text_encoder_outputs(tokenizers, text_encoders, device, weight_dtype, cache_to_disk, is_main_process)

    def cache_text_encoder_outputs_sd3(
        self, tokenizer, text_encoders, device, output_dtype, te_dtypes, cache_to_disk=False, is_main_process=True, batch_size=None
    ):
        for i, dataset in enumerate(self.datasets):
            logger.info(f"[Dataset {i}]")
            dataset.cache_text_encoder_outputs_sd3(
                tokenizer, text_encoders, device, output_dtype, te_dtypes, cache_to_disk, is_main_process, batch_size
            )

    def new_cache_text_encoder_outputs(self, models: List[Any], accelerator: Accelerator):
        for i, dataset in enumerate(self.datasets):
            logger.info(f"[Dataset {i}]")
            dataset.new_cache_text_encoder_outputs(models, accelerator)
        accelerator.wait_for_everyone()

    def set_caching_mode(self, caching_mode):
        for dataset in self.datasets:
            dataset.set_caching_mode(caching_mode)

    def verify_bucket_reso_steps(self, min_steps: int):
        for dataset in self.datasets:
            dataset.verify_bucket_reso_steps(min_steps)

    def get_resolutions(self) -> List[Tuple[int, int]]:
        return [(dataset.width, dataset.height) for dataset in self.datasets]

    def is_latent_cacheable(self) -> bool:
        return all([dataset.is_latent_cacheable() for dataset in self.datasets])

    def is_text_encoder_output_cacheable(self) -> bool:
        return all([dataset.is_text_encoder_output_cacheable() for dataset in self.datasets])

    def set_current_strategies(self):
        for dataset in self.datasets:
            dataset.set_current_strategies()

    def set_current_epoch(self, epoch):
        for dataset in self.datasets:
            dataset.set_current_epoch(epoch)

    def set_current_step(self, step):
        for dataset in self.datasets:
            dataset.set_current_step(step)

    def set_max_train_steps(self, max_train_steps):
        for dataset in self.datasets:
            dataset.set_max_train_steps(max_train_steps)

    def disable_token_padding(self):
        for dataset in self.datasets:
            dataset.disable_token_padding()


def is_disk_cached_latents_is_expected(reso, npz_path: str, flip_aug: bool, alpha_mask: bool):
    expected_latents_size = (reso[1] // 8, reso[0] // 8)  # bucket_resoはWxHなので注意

    if not os.path.exists(npz_path):
        return False

    try:
        npz = np.load(npz_path)
        if "latents" not in npz or "original_size" not in npz or "crop_ltrb" not in npz:  # old ver?
            return False
        if npz["latents"].shape[1:3] != expected_latents_size:
            return False

        if flip_aug:
            if "latents_flipped" not in npz:
                return False
            if npz["latents_flipped"].shape[1:3] != expected_latents_size:
                return False

        if alpha_mask:
            if "alpha_mask" not in npz:
                return False
            if (npz["alpha_mask"].shape[1], npz["alpha_mask"].shape[0]) != reso:  # HxW => WxH != reso
                return False
        else:
            if "alpha_mask" in npz:
                return False
    except Exception as e:
        logger.error(f"Error loading file: {npz_path}")
        raise e

    return True


# 戻り値は、latents_tensor, (original_size width, original_size height), (crop left, crop top)
# TODO update to use CachingStrategy
# def load_latents_from_disk(
#     npz_path,
# ) -> Tuple[Optional[np.ndarray], Optional[List[int]], Optional[List[int]], Optional[np.ndarray], Optional[np.ndarray]]:
#     npz = np.load(npz_path)
#     if "latents" not in npz:
#         raise ValueError(f"error: npz is old format. please re-generate {npz_path}")

#     latents = npz["latents"]
#     original_size = npz["original_size"].tolist()
#     crop_ltrb = npz["crop_ltrb"].tolist()
#     flipped_latents = npz["latents_flipped"] if "latents_flipped" in npz else None
#     alpha_mask = npz["alpha_mask"] if "alpha_mask" in npz else None
#     return latents, original_size, crop_ltrb, flipped_latents, alpha_mask


# def save_latents_to_disk(npz_path, latents_tensor, original_size, crop_ltrb, flipped_latents_tensor=None, alpha_mask=None):
#     kwargs = {}
#     if flipped_latents_tensor is not None:
#         kwargs["latents_flipped"] = flipped_latents_tensor.float().cpu().numpy()
#     if alpha_mask is not None:
#         kwargs["alpha_mask"] = alpha_mask.float().cpu().numpy()
#     np.savez(
#         npz_path,
#         latents=latents_tensor.float().cpu().numpy(),
#         original_size=np.array(original_size),
#         crop_ltrb=np.array(crop_ltrb),
#         **kwargs,
#     )


def debug_dataset(train_dataset, show_input_ids=False):
    logger.info(f"Total dataset length (steps): {len(train_dataset)}")
    logger.info("`S` for next step, `E` for next epoch no. , Escape for exit.")

    epoch = 1
    while True:
        logger.info(f"")
        logger.info(f"epoch: {epoch}")

        steps = (epoch - 1) * len(train_dataset) + 1
        indices = list(range(len(train_dataset)))
        random.shuffle(indices)

        k = 0
        for i, idx in enumerate(indices):
            train_dataset.set_current_epoch(epoch)
            train_dataset.set_current_step(steps)
            logger.info(f"steps: {steps} ({i + 1}/{len(train_dataset)})")

            example = train_dataset[idx]
            if example["latents"] is not None:
                logger.info(f"sample has latents from npz file: {example['latents'].size()}")
            for j, (ik, cap, lw, orgsz, crptl, trgsz, flpdz) in enumerate(
                zip(
                    example["image_keys"],
                    example["captions"],
                    example["loss_weights"],
                    # example["input_ids"],
                    example["original_sizes_hw"],
                    example["crop_top_lefts"],
                    example["target_sizes_hw"],
                    example["flippeds"],
                )
            ):
                logger.info(
                    f'{ik}, size: {train_dataset.image_data[ik].image_size}, loss weight: {lw}, caption: "{cap}", original size: {orgsz}, crop top left: {crptl}, target size: {trgsz}, flipped: {flpdz}'
                )
                if "network_multipliers" in example:
                    logger.info(f"network multiplier: {example['network_multipliers'][j]}")
                if "custom_attributes" in example:
                    logger.info(f"custom attributes: {example['custom_attributes'][j]}")

                # if show_input_ids:
                #     logger.info(f"input ids: {iid}")
                #     if "input_ids2" in example:
                #         logger.info(f"input ids2: {example['input_ids2'][j]}")
                if example["images"] is not None:
                    im = example["images"][j]
                    logger.info(f"image size: {im.size()}")
                    im = ((im.numpy() + 1.0) * 127.5).astype(np.uint8)
                    im = np.transpose(im, (1, 2, 0))  # c,H,W -> H,W,c
                    im = im[:, :, ::-1]  # RGB -> BGR (OpenCV)

                    if "conditioning_images" in example:
                        cond_img = example["conditioning_images"][j]
                        logger.info(f"conditioning image size: {cond_img.size()}")
                        cond_img = ((cond_img.numpy() + 1.0) * 127.5).astype(np.uint8)
                        cond_img = np.transpose(cond_img, (1, 2, 0))
                        cond_img = cond_img[:, :, ::-1]
                        if os.name == "nt":
                            cv2.imshow("cond_img", cond_img)

                    if "alpha_masks" in example and example["alpha_masks"] is not None:
                        alpha_mask = example["alpha_masks"][j]
                        logger.info(f"alpha mask size: {alpha_mask.size()}")
                        alpha_mask = (alpha_mask.numpy() * 255.0).astype(np.uint8)
                        if os.name == "nt":
                            cv2.imshow("alpha_mask", alpha_mask)

                    if os.name == "nt":  # only windows
                        cv2.imshow("img", im)
                        k = cv2.waitKey()
                        cv2.destroyAllWindows()
                    if k == 27 or k == ord("s") or k == ord("e"):
                        break
            steps += 1

            if k == ord("e"):
                break
            if k == 27 or (example["images"] is None and i >= 8):
                k = 27
                break
        if k == 27:
            break

        epoch += 1


def glob_images(directory, base="*"):
    img_paths = []
    for ext in IMAGE_EXTENSIONS:
        if base == "*":
            img_paths.extend(glob.glob(os.path.join(glob.escape(directory), base + ext)))
        else:
            img_paths.extend(glob.glob(glob.escape(os.path.join(directory, base + ext))))
    img_paths = list(set(img_paths))  # 重複を排除
    img_paths.sort()
    return img_paths


def glob_images_pathlib(dir_path, recursive):
    image_paths = []
    if recursive:
        for ext in IMAGE_EXTENSIONS:
            image_paths += list(dir_path.rglob("*" + ext))
    else:
        for ext in IMAGE_EXTENSIONS:
            image_paths += list(dir_path.glob("*" + ext))
    image_paths = list(set(image_paths))  # 重複を排除
    image_paths.sort()
    return image_paths


class MinimalDataset(BaseDataset):
    def __init__(self, resolution, network_multiplier, debug_dataset=False):
        super().__init__(resolution, network_multiplier, debug_dataset)

        self.num_train_images = 0  # update in subclass
        self.num_reg_images = 0  # update in subclass
        self.datasets = [self]
        self.batch_size = 1  # update in subclass

        self.subsets = [self]
        self.num_repeats = 1  # update in subclass if needed
        self.img_count = 1  # update in subclass if needed
        self.bucket_info = {}
        self.is_reg = False
        self.image_dir = "dummy"  # for metadata

    def verify_bucket_reso_steps(self, min_steps: int):
        pass

    def is_latent_cacheable(self) -> bool:
        return False

    def __len__(self):
        raise NotImplementedError

    # override to avoid shuffling buckets
    def set_current_epoch(self, epoch):
        self.current_epoch = epoch

    def __getitem__(self, idx):
        r"""
        The subclass may have image_data for debug_dataset, which is a dict of ImageInfo objects.

        Returns: example like this:

            for i in range(batch_size):
                image_key = ...  # whatever hashable
                image_keys.append(image_key)

                image = ...  # PIL Image
                img_tensor = self.image_transforms(img)
                images.append(img_tensor)

                caption = ...  # str
                input_ids = self.get_input_ids(caption)
                input_ids_list.append(input_ids)

                captions.append(caption)

            images = torch.stack(images, dim=0)
            input_ids_list = torch.stack(input_ids_list, dim=0)
            example = {
                "images": images,
                "input_ids": input_ids_list,
                "captions": captions,   # for debug_dataset
                "latents": None,
                "image_keys": image_keys,   # for debug_dataset
                "loss_weights": torch.ones(batch_size, dtype=torch.float32),
            }
            return example
        """
        raise NotImplementedError

    def get_resolutions(self) -> List[Tuple[int, int]]:
        return []


def load_arbitrary_dataset(args, tokenizer=None) -> MinimalDataset:
    module = ".".join(args.dataset_class.split(".")[:-1])
    dataset_class = args.dataset_class.split(".")[-1]
    module = importlib.import_module(module)
    dataset_class = getattr(module, dataset_class)
    train_dataset_group: MinimalDataset = dataset_class(tokenizer, args.max_token_length, args.resolution, args.debug_dataset)
    return train_dataset_group


def load_image(image_path, alpha=False):
    try:
        with Image.open(image_path) as image:
            if alpha:
                if not image.mode == "RGBA":
                    image = image.convert("RGBA")
            else:
                if not image.mode == "RGB":
                    image = image.convert("RGB")
            img = np.array(image, np.uint8)
            return img
    except (IOError, OSError) as e:
        logger.error(f"Error loading file: {image_path}")
        raise e


# 画像を読み込む。戻り値はnumpy.ndarray,(original width, original height),(crop left, crop top, crop right, crop bottom)
def trim_and_resize_if_required(
    random_crop: bool, image: np.ndarray, reso, resized_size: Tuple[int, int]
) -> Tuple[np.ndarray, Tuple[int, int], Tuple[int, int, int, int]]:
    image_height, image_width = image.shape[0:2]
    original_size = (image_width, image_height)  # size before resize

    if image_width != resized_size[0] or image_height != resized_size[1]:
        # リサイズする
        if image_width > resized_size[0] and image_height > resized_size[1]:
            image = cv2.resize(image, resized_size, interpolation=cv2.INTER_AREA)  # INTER_AREAでやりたいのでcv2でリサイズ
        else:
            image = pil_resize(image, resized_size)

    image_height, image_width = image.shape[0:2]

    if image_width > reso[0]:
        trim_size = image_width - reso[0]
        p = trim_size // 2 if not random_crop else random.randint(0, trim_size)
        # logger.info(f"w {trim_size} {p}")
        image = image[:, p : p + reso[0]]
    if image_height > reso[1]:
        trim_size = image_height - reso[1]
        p = trim_size // 2 if not random_crop else random.randint(0, trim_size)
        # logger.info(f"h {trim_size} {p})
        image = image[p : p + reso[1]]

    # random cropの場合のcropされた値をどうcrop left/topに反映するべきか全くアイデアがない
    # I have no idea how to reflect the cropped value in crop left/top in the case of random crop

    crop_ltrb = BucketManager.get_crop_ltrb(reso, original_size)

    assert image.shape[0] == reso[1] and image.shape[1] == reso[0], f"internal error, illegal trimmed size: {image.shape}, {reso}"
    return image, original_size, crop_ltrb


# for new_cache_latents
def load_images_and_masks_for_caching(
    image_infos: List[ImageInfo], use_alpha_mask: bool, random_crop: bool
) -> Tuple[torch.Tensor, List[np.ndarray], List[Tuple[int, int]], List[Tuple[int, int, int, int]]]:
    r"""
    requires image_infos to have: [absolute_path or image], bucket_reso, resized_size

    returns: image_tensor, alpha_masks, original_sizes, crop_ltrbs

    image_tensor: torch.Tensor = torch.Size([B, 3, H, W]), ...], normalized to [-1, 1]
    alpha_masks: List[np.ndarray] = [np.ndarray([H, W]), ...], normalized to [0, 1]
    original_sizes: List[Tuple[int, int]] = [(W, H), ...]
    crop_ltrbs: List[Tuple[int, int, int, int]] = [(L, T, R, B), ...]
    """
    images: List[torch.Tensor] = []
    alpha_masks: List[np.ndarray] = []
    original_sizes: List[Tuple[int, int]] = []
    crop_ltrbs: List[Tuple[int, int, int, int]] = []
    for info in image_infos:
        image = load_image(info.absolute_path, use_alpha_mask) if info.image is None else np.array(info.image, np.uint8)
        # TODO 画像のメタデータが壊れていて、メタデータから割り当てたbucketと実際の画像サイズが一致しない場合があるのでチェック追加要
        image, original_size, crop_ltrb = trim_and_resize_if_required(random_crop, image, info.bucket_reso, info.resized_size)

        original_sizes.append(original_size)
        crop_ltrbs.append(crop_ltrb)

        if use_alpha_mask:
            if image.shape[2] == 4:
                alpha_mask = image[:, :, 3]  # [H,W]
                alpha_mask = alpha_mask.astype(np.float32) / 255.0
                alpha_mask = torch.FloatTensor(alpha_mask)  # [H,W]
            else:
                alpha_mask = torch.ones_like(image[:, :, 0], dtype=torch.float32)  # [H,W]
        else:
            alpha_mask = None
        alpha_masks.append(alpha_mask)

        image = image[:, :, :3]  # remove alpha channel if exists
        image = IMAGE_TRANSFORMS(image)
        images.append(image)

    img_tensor = torch.stack(images, dim=0)
    return img_tensor, alpha_masks, original_sizes, crop_ltrbs


def cache_batch_latents(
    vae: AutoencoderKL, cache_to_disk: bool, image_infos: List[ImageInfo], flip_aug: bool, use_alpha_mask: bool, random_crop: bool
) -> None:
    r"""
    requires image_infos to have: absolute_path, bucket_reso, resized_size, latents_npz
    optionally requires image_infos to have: image
    if cache_to_disk is True, set info.latents_npz
        flipped latents is also saved if flip_aug is True
    if cache_to_disk is False, set info.latents
        latents_flipped is also set if flip_aug is True
    latents_original_size and latents_crop_ltrb are also set
    """
    images = []
    alpha_masks: List[np.ndarray] = []
    for info in image_infos:
        image = load_image(info.absolute_path, use_alpha_mask) if info.image is None else np.array(info.image, np.uint8)
        # TODO 画像のメタデータが壊れていて、メタデータから割り当てたbucketと実際の画像サイズが一致しない場合があるのでチェック追加要
        image, original_size, crop_ltrb = trim_and_resize_if_required(random_crop, image, info.bucket_reso, info.resized_size)

        info.latents_original_size = original_size
        info.latents_crop_ltrb = crop_ltrb

        if use_alpha_mask:
            if image.shape[2] == 4:
                alpha_mask = image[:, :, 3]  # [H,W]
                alpha_mask = alpha_mask.astype(np.float32) / 255.0
                alpha_mask = torch.FloatTensor(alpha_mask)  # [H,W]
            else:
                alpha_mask = torch.ones_like(image[:, :, 0], dtype=torch.float32)  # [H,W]
        else:
            alpha_mask = None
        alpha_masks.append(alpha_mask)

        image = image[:, :, :3]  # remove alpha channel if exists
        image = IMAGE_TRANSFORMS(image)
        images.append(image)

    img_tensors = torch.stack(images, dim=0)
    img_tensors = img_tensors.to(device=vae.device, dtype=vae.dtype)

    with torch.no_grad():
        latents = vae.encode(img_tensors).latent_dist.sample().to("cpu")

    if flip_aug:
        img_tensors = torch.flip(img_tensors, dims=[3])
        with torch.no_grad():
            flipped_latents = vae.encode(img_tensors).latent_dist.sample().to("cpu")
    else:
        flipped_latents = [None] * len(latents)

    for info, latent, flipped_latent, alpha_mask in zip(image_infos, latents, flipped_latents, alpha_masks):
        # check NaN
        if torch.isnan(latents).any() or (flipped_latent is not None and torch.isnan(flipped_latent).any()):
            raise RuntimeError(f"NaN detected in latents: {info.absolute_path}")

        if cache_to_disk:
            # save_latents_to_disk(
            #     info.latents_npz,
            #     latent,
            #     info.latents_original_size,
            #     info.latents_crop_ltrb,
            #     flipped_latent,
            #     alpha_mask,
            # )
            pass
        else:
            info.latents = latent
            if flip_aug:
                info.latents_flipped = flipped_latent
            info.alpha_mask = alpha_mask

    if not HIGH_VRAM:
        clean_memory_on_device(vae.device)


def cache_batch_text_encoder_outputs(
    image_infos, tokenizers, text_encoders, max_token_length, cache_to_disk, input_ids1, input_ids2, dtype
):
    input_ids1 = input_ids1.to(text_encoders[0].device)
    input_ids2 = input_ids2.to(text_encoders[1].device)

    with torch.no_grad():
        b_hidden_state1, b_hidden_state2, b_pool2 = get_hidden_states_sdxl(
            max_token_length,
            input_ids1,
            input_ids2,
            tokenizers[0],
            tokenizers[1],
            text_encoders[0],
            text_encoders[1],
            dtype,
        )

        # ここでcpuに移動しておかないと、上書きされてしまう
        b_hidden_state1 = b_hidden_state1.detach().to("cpu")  # b,n*75+2,768
        b_hidden_state2 = b_hidden_state2.detach().to("cpu")  # b,n*75+2,1280
        b_pool2 = b_pool2.detach().to("cpu")  # b,1280

    for info, hidden_state1, hidden_state2, pool2 in zip(image_infos, b_hidden_state1, b_hidden_state2, b_pool2):
        if cache_to_disk:
            save_text_encoder_outputs_to_disk(info.text_encoder_outputs_npz, hidden_state1, hidden_state2, pool2)
        else:
            info.text_encoder_outputs1 = hidden_state1
            info.text_encoder_outputs2 = hidden_state2
            info.text_encoder_pool2 = pool2


def cache_batch_text_encoder_outputs_sd3(
    image_infos, tokenizer, text_encoders, max_token_length, cache_to_disk, input_ids, output_dtype
):
    # make input_ids for each text encoder
    l_tokens, g_tokens, t5_tokens = input_ids

    clip_l, clip_g, t5xxl = text_encoders
    with torch.no_grad():
        b_lg_out, b_t5_out, b_pool = sd3_utils.get_cond_from_tokens(
            l_tokens, g_tokens, t5_tokens, clip_l, clip_g, t5xxl, "cpu", output_dtype
        )
        b_lg_out = b_lg_out.detach()
        b_t5_out = b_t5_out.detach()
        b_pool = b_pool.detach()

    for info, lg_out, t5_out, pool in zip(image_infos, b_lg_out, b_t5_out, b_pool):
        # debug: NaN check
        if torch.isnan(lg_out).any() or torch.isnan(t5_out).any() or torch.isnan(pool).any():
            raise RuntimeError(f"NaN detected in text encoder outputs: {info.absolute_path}")

        if cache_to_disk:
            save_text_encoder_outputs_to_disk(info.text_encoder_outputs_npz, lg_out, t5_out, pool)
        else:
            info.text_encoder_outputs1 = lg_out
            info.text_encoder_outputs2 = t5_out
            info.text_encoder_pool2 = pool


def save_text_encoder_outputs_to_disk(npz_path, hidden_state1, hidden_state2, pool2):
    np.savez(
        npz_path,
        hidden_state1=hidden_state1.cpu().float().numpy(),
        hidden_state2=hidden_state2.cpu().float().numpy(),
        pool2=pool2.cpu().float().numpy(),
    )


def load_text_encoder_outputs_from_disk(npz_path):
    with np.load(npz_path) as f:
        hidden_state1 = torch.from_numpy(f["hidden_state1"])
        hidden_state2 = torch.from_numpy(f["hidden_state2"]) if "hidden_state2" in f else None
        pool2 = torch.from_numpy(f["pool2"]) if "pool2" in f else None
    return hidden_state1, hidden_state2, pool2


# endregion

# region Optimizations / Module replacement
"""
Optimizations
"""

# CrossAttention using FlashAttention
# based on https://github.com/lucidrains/memory-efficient-attention-pytorch/blob/main/memory_efficient_attention_pytorch/flash_attention.py
# LICENSE MIT https://github.com/lucidrains/memory-efficient-attention-pytorch/blob/main/LICENSE

# constants

EPSILON = 1e-6

# helper functions


def exists(val):
    return val is not None


def default(val, d):
    return val if exists(val) else d


def model_hash(filename):
    """Old model hash used by stable-diffusion-webui"""
    try:
        with open(filename, "rb") as file:
            m = hashlib.sha256()

            file.seek(0x100000)
            m.update(file.read(0x10000))
            return m.hexdigest()[0:8]
    except FileNotFoundError:
        return "NOFILE"
    except IsADirectoryError:  # Linux?
        return "IsADirectory"
    except PermissionError:  # Windows
        return "IsADirectory"


def calculate_sha256(filename):
    """New model hash used by stable-diffusion-webui"""
    try:
        hash_sha256 = hashlib.sha256()
        blksize = 1024 * 1024

        with open(filename, "rb") as f:
            for chunk in iter(lambda: f.read(blksize), b""):
                hash_sha256.update(chunk)

        return hash_sha256.hexdigest()
    except FileNotFoundError:
        return "NOFILE"
    except IsADirectoryError:  # Linux?
        return "IsADirectory"
    except PermissionError:  # Windows
        return "IsADirectory"


def precalculate_safetensors_hashes(tensors, metadata):
    """Precalculate the model hashes needed by sd-webui-additional-networks to
    save time on indexing the model later."""

    # Because writing user metadata to the file can change the result of
    # sd_models.model_hash(), only retain the training metadata for purposes of
    # calculating the hash, as they are meant to be immutable
    metadata = {k: v for k, v in metadata.items() if k.startswith("ss_")}

    bytes = safetensors.torch.save(tensors, metadata)
    b = BytesIO(bytes)

    model_hash = addnet_hash_safetensors(b)
    legacy_hash = addnet_hash_legacy(b)
    return model_hash, legacy_hash


def addnet_hash_legacy(b):
    """Old model hash used by sd-webui-additional-networks for .safetensors format files"""
    m = hashlib.sha256()

    b.seek(0x100000)
    m.update(b.read(0x10000))
    return m.hexdigest()[0:8]


def addnet_hash_safetensors(b):
    """New model hash used by sd-webui-additional-networks for .safetensors format files"""
    hash_sha256 = hashlib.sha256()
    blksize = 1024 * 1024

    b.seek(0)
    header = b.read(8)
    n = int.from_bytes(header, "little")

    offset = n + 8
    b.seek(offset)
    for chunk in iter(lambda: b.read(blksize), b""):
        hash_sha256.update(chunk)

    return hash_sha256.hexdigest()


def get_git_revision_hash() -> str:
    try:
        return subprocess.check_output(["git", "rev-parse", "HEAD"], cwd=os.path.dirname(__file__)).decode("ascii").strip()
    except:
        return "(unknown)"
#     diffusers.models.attention.CrossAttention.forward = forward_xformers
def replace_unet_modules(unet: UNet2DConditionModel, mem_eff_attn, xformers, sdpa):
    if mem_eff_attn:
        logger.info("Enable memory efficient attention for U-Net")
        unet.set_use_memory_efficient_attention(False, True)
    elif xformers:
        logger.info("Enable xformers for U-Net")
        try:
            import xformers.ops
        except ImportError:
            raise ImportError("No xformers / xformers is not installed")

        unet.set_use_memory_efficient_attention(True, False)
    elif sdpa:
        logger.info("Enable SDPA for U-Net")
        unet.set_use_sdpa(True)


# endregion


# region arguments


def load_metadata_from_safetensors(safetensors_file: str) -> dict:
    """r
    This method locks the file. see https://github.com/huggingface/safetensors/issues/164
    If the file isn't .safetensors or doesn't have metadata, return empty dict.
    """
    if os.path.splitext(safetensors_file)[1] != ".safetensors":
        return {}

    with safetensors.safe_open(safetensors_file, framework="pt", device="cpu") as f:
        metadata = f.metadata()
    if metadata is None:
        metadata = {}
    return metadata


# this metadata is referred from train_network and various scripts, so we wrote here
SS_METADATA_KEY_V2 = "ss_v2"
SS_METADATA_KEY_BASE_MODEL_VERSION = "ss_base_model_version"
SS_METADATA_KEY_NETWORK_MODULE = "ss_network_module"
SS_METADATA_KEY_NETWORK_DIM = "ss_network_dim"
SS_METADATA_KEY_NETWORK_ALPHA = "ss_network_alpha"
SS_METADATA_KEY_NETWORK_ARGS = "ss_network_args"

SS_METADATA_MINIMUM_KEYS = [
    SS_METADATA_KEY_V2,
    SS_METADATA_KEY_BASE_MODEL_VERSION,
    SS_METADATA_KEY_NETWORK_MODULE,
    SS_METADATA_KEY_NETWORK_DIM,
    SS_METADATA_KEY_NETWORK_ALPHA,
    SS_METADATA_KEY_NETWORK_ARGS,
]


def build_minimum_network_metadata(
    v2: Optional[str],
    base_model: Optional[str],
    network_module: str,
    network_dim: str,
    network_alpha: str,
    network_args: Optional[dict],
):
    # old LoRA doesn't have base_model
    metadata = {
        SS_METADATA_KEY_NETWORK_MODULE: network_module,
        SS_METADATA_KEY_NETWORK_DIM: network_dim,
        SS_METADATA_KEY_NETWORK_ALPHA: network_alpha,
    }
    if v2 is not None:
        metadata[SS_METADATA_KEY_V2] = v2
    if base_model is not None:
        metadata[SS_METADATA_KEY_BASE_MODEL_VERSION] = base_model
    if network_args is not None:
        metadata[SS_METADATA_KEY_NETWORK_ARGS] = json.dumps(network_args)
    return metadata


def get_sai_model_spec(
    state_dict: dict,
    args: argparse.Namespace,
    sdxl: bool,
    lora: bool,
    textual_inversion: bool,
    is_stable_diffusion_ckpt: Optional[bool] = None,  # None for TI and LoRA
    sd3: str = None,
    flux: str = None,
):
    timestamp = time.time()

    v2 = args.v2
    v_parameterization = args.v_parameterization
    reso = args.resolution

    title = args.metadata_title if args.metadata_title is not None else args.output_name

    if args.min_timestep is not None or args.max_timestep is not None:
        min_time_step = args.min_timestep if args.min_timestep is not None else 0
        max_time_step = args.max_timestep if args.max_timestep is not None else 1000
        timesteps = (min_time_step, max_time_step)
    else:
        timesteps = None

    metadata = sai_model_spec.build_metadata(
        state_dict,
        v2,
        v_parameterization,
        sdxl,
        lora,
        textual_inversion,
        timestamp,
        title=title,
        reso=reso,
        is_stable_diffusion_ckpt=is_stable_diffusion_ckpt,
        author=args.metadata_author,
        description=args.metadata_description,
        license=args.metadata_license,
        tags=args.metadata_tags,
        timesteps=timesteps,
        clip_skip=args.clip_skip,  # None or int
        sd3=sd3,
        flux=flux,
    )
    return metadata


def add_sd_models_arguments(parser: argparse.ArgumentParser):
    # for pretrained models
    parser.add_argument(
        "--v2", action="store_true", help="load Stable Diffusion v2.0 model"
    )
    parser.add_argument(
        "--v_parameterization", action="store_true", help="enable v-parameterization training"
    )
    parser.add_argument(
        "--pretrained_model_name_or_path",
        type=str,
        default=None,
        help="pretrained model to train, directory to Diffusers model or StableDiffusion checkpoint",
    )
    parser.add_argument(
        "--tokenizer_cache_dir",
        type=str,
        default=None,
        help="directory for caching Tokenizer (for offline training)",
    )


def add_optimizer_arguments(parser: argparse.ArgumentParser):
    def int_or_float(value):
        if value.endswith("%"):
            try:
                return float(value[:-1]) / 100.0
            except ValueError:
                raise argparse.ArgumentTypeError(f"Value '{value}' is not a valid percentage")
        try:
            float_value = float(value)
            if float_value >= 1:
                return int(value)
            return float(value)
        except ValueError:
            raise argparse.ArgumentTypeError(f"'{value}' is not an int or float")

    parser.add_argument(
        "--optimizer_type",
        type=str,
        default="",
        help="Optimizer to use: AdamW (default), AdamW8bit, PagedAdamW, PagedAdamW8bit, PagedAdamW32bit, "
        "Lion8bit, PagedLion8bit, Lion, SGDNesterov, SGDNesterov8bit, "
        "DAdaptation(DAdaptAdamPreprint), DAdaptAdaGrad, DAdaptAdam, DAdaptAdan, DAdaptAdanIP, DAdaptLion, DAdaptSGD, "
        "AdaFactor. "
        "Also, you can use any optimizer by specifying the full path to the class, like 'bitsandbytes.optim.AdEMAMix8bit' or 'bitsandbytes.optim.PagedAdEMAMix8bit'.",
    )

    # backward compatibility
    parser.add_argument(
        "--use_8bit_adam",
        action="store_true",
        help="use 8bit AdamW optimizer (requires bitsandbytes)",
    )
    parser.add_argument(
        "--use_lion_optimizer",
        action="store_true",
        help="use Lion optimizer (requires lion-pytorch)",
    )

    parser.add_argument("--learning_rate", type=float, default=2.0e-6, help="learning rate")
    parser.add_argument(
        "--max_grad_norm",
        default=1.0,
        type=float,
        help="Max gradient norm, 0 for no clipping",
    )

    parser.add_argument(
        "--optimizer_args",
        type=str,
        default=None,
        nargs="*",
        help='additional arguments for optimizer (like "weight_decay=0.01 betas=0.9,0.999 ...")',
    )

    # parser.add_argument(
    #     "--optimizer_schedulefree_wrapper",
    #     action="store_true",
    #     help="use schedulefree_wrapper any optimizer",
    # )

    # parser.add_argument(
    #     "--schedulefree_wrapper_args",
    #     type=str,
    #     default=None,
    #     nargs="*",
    #     help='additional arguments for schedulefree_wrapper (like "momentum=0.9 weight_decay_at_y=0.1 ...")',
    # )

    parser.add_argument("--lr_scheduler_type", type=str, default="", help="custom scheduler module")
    parser.add_argument(
        "--lr_scheduler_args",
        type=str,
        default=None,
        nargs="*",
        help='additional arguments for scheduler (like "T_max=100")',
    )

    parser.add_argument(
        "--lr_scheduler",
        type=str,
        default="constant",
        help="scheduler to use for learning rate: linear, cosine, cosine_with_restarts, polynomial, constant (default), constant_with_warmup, adafactor",
    )
    parser.add_argument(
        "--lr_warmup_steps",
        type=int_or_float,
        default=0,
        help="Int number of steps for the warmup in the lr scheduler (default is 0) or float with ratio of train steps",
    )
    parser.add_argument(
        "--lr_decay_steps",
        type=int_or_float,
        default=0,
        help="Int number of steps for the decay in the lr scheduler (default is 0) or float (<1) with ratio of train steps",
    )
    parser.add_argument(
        "--lr_scheduler_num_cycles",
        type=int,
        default=1,
        help="Number of restarts for cosine scheduler with restarts",
    )
    parser.add_argument(
        "--lr_scheduler_power",
        type=float,
        default=1,
        help="Polynomial power for polynomial scheduler",
    )
    parser.add_argument(
        "--fused_backward_pass",
        action="store_true",
        help="Combines backward pass and optimizer step to reduce VRAM usage. Only available in SDXL, SD3 and FLUX",
    )
    parser.add_argument(
        "--lr_scheduler_timescale",
        type=int,
        default=None,
        help="Inverse sqrt timescale for inverse sqrt scheduler,defaults to `num_warmup_steps`"
    )
    parser.add_argument(
        "--lr_scheduler_min_lr_ratio",
        type=float,
        default=None,
        help="The minimum learning rate as a ratio of the initial learning rate for cosine with min lr scheduler and warmup decay scheduler",
    )


def add_training_arguments(parser: argparse.ArgumentParser, support_dreambooth: bool):
    parser.add_argument(
        "--output_dir", type=str, default=None, help="directory to output trained model"
    )
    parser.add_argument(
        "--output_name", type=str, default=None, help="base name of trained model file"
    )
    parser.add_argument(
        "--huggingface_repo_id",
        type=str,
        default=None,
        help="huggingface repo name to upload",
    )
    parser.add_argument(
        "--huggingface_repo_type",
        type=str,
        default=None,
        help="huggingface repo type to upload",
    )
    parser.add_argument(
        "--huggingface_path_in_repo",
        type=str,
        default=None,
        help="huggingface model path to upload files",
    )
    parser.add_argument("--huggingface_token", type=str, default=None, help="huggingface token")
    parser.add_argument(
        "--huggingface_repo_visibility",
        type=str,
        default=None,
        help="huggingface repository visibility ('public' for public, 'private' or None for private)",
    )
    parser.add_argument(
        "--save_state_to_huggingface", action="store_true", help="save state to huggingface"
    )
    parser.add_argument(
        "--resume_from_huggingface",
        action="store_true",
        help="resume from huggingface (ex: --resume {repo_id}/{path_in_repo}:{revision}:{repo_type})",
    )
    parser.add_argument(
        "--async_upload",
        action="store_true",
        help="upload to huggingface asynchronously",
    )
    parser.add_argument(
        "--save_precision",
        type=str,
        default=None,
        choices=[None, "float", "fp16", "bf16"],
        help="precision in saving",
    )
    parser.add_argument(
        "--save_every_n_epochs",
        type=int,
        default=None,
        help="save checkpoint every N epochs",
    )
    parser.add_argument(
        "--save_every_n_steps",
        type=int,
        default=None,
        help="save checkpoint every N steps",
    )
    parser.add_argument(
        "--save_n_epoch_ratio",
        type=int,
        default=None,
        help="save checkpoint N epoch ratio (for example 5 means save at least 5 files total)",
    )
    parser.add_argument(
        "--save_last_n_epochs",
        type=int,
        default=None,
        help="save last N checkpoints when saving every N epochs (remove older checkpoints)",
    )
    parser.add_argument(
        "--save_last_n_epochs_state",
        type=int,
        default=None,
        help="save last N checkpoints of state (overrides the value of --save_last_n_epochs)",
    )
    parser.add_argument(
        "--save_last_n_steps",
        type=int,
        default=None,
        help="save checkpoints until N steps elapsed (remove older checkpoints if N steps elapsed)",
    )
    parser.add_argument(
        "--save_last_n_steps_state",
        type=int,
        default=None,
        help="save states until N steps elapsed (remove older states if N steps elapsed, overrides --save_last_n_steps)",
    )
    parser.add_argument(
        "--save_state",
        action="store_true",
        help="save training state additionally (including optimizer states etc.) when saving model",
    )
    parser.add_argument(
        "--save_state_on_train_end",
        action="store_true",
        help="save training state (including optimizer states etc.) on train end",
    )
    parser.add_argument("--resume", type=str, default=None, help="saved state to resume training")

    parser.add_argument("--train_batch_size", type=int, default=1, help="batch size for training")
    parser.add_argument(
        "--max_token_length",
        type=int,
        default=None,
        choices=[None, 150, 225],
        help="max token length of text encoder (default for 75, 150 or 225)",
    )
    parser.add_argument(
        "--mem_eff_attn",
        action="store_true",
        help="use memory efficient attention for CrossAttention",
    )
    parser.add_argument(
        "--torch_compile", action="store_true", help="use torch.compile (requires PyTorch 2.0)"
    )
    parser.add_argument(
        "--dynamo_backend",
        type=str,
        default="inductor",
        # available backends:
        # https://github.com/huggingface/accelerate/blob/d1abd59114ada8ba673e1214218cb2878c13b82d/src/accelerate/utils/dataclasses.py#L376-L388C5
        # https://pytorch.org/docs/stable/torch.compiler.html
        choices=[
            "eager",
            "aot_eager",
            "inductor",
            "aot_ts_nvfuser",
            "nvprims_nvfuser",
            "cudagraphs",
            "ofi",
            "fx2trt",
            "onnxrt",
            "tensort",
            "ipex",
            "tvm",
        ],
        help="dynamo backend type (default is inductor)",
    )
    parser.add_argument("--xformers", action="store_true", help="use xformers for CrossAttention")
    parser.add_argument(
        "--sdpa",
        action="store_true",
        help="use sdpa for CrossAttention (requires PyTorch 2.0)",
    )
    parser.add_argument(
        "--vae",
        type=str,
        default=None,
        help="path to checkpoint of vae to replace",
    )

    parser.add_argument("--max_train_steps", type=int, default=1600, help="training steps")
    parser.add_argument(
        "--max_train_epochs",
        type=int,
        default=None,
        help="training epochs (overrides max_train_steps)",
    )
    parser.add_argument(
        "--max_data_loader_n_workers",
        type=int,
        default=8,
        help="max num workers for DataLoader (lower is less main RAM usage, faster epoch start and slower data loading)",
    )
    parser.add_argument(
        "--persistent_data_loader_workers",
        action="store_true",
        help="persistent DataLoader workers (useful for reduce time gap between epoch, but may use more memory)",
    )
    parser.add_argument("--seed", type=int, default=None, help="random seed for training")
    parser.add_argument(
        "--gradient_checkpointing", action="store_true", help="enable gradient checkpointing"
    )
    parser.add_argument(
        "--gradient_accumulation_steps",
        type=int,
        default=1,
        help="Number of updates steps to accumulate before performing a backward/update pass",
    )
    parser.add_argument(
        "--mixed_precision",
        type=str,
        default="no",
        choices=["no", "fp16", "bf16"],
        help="use mixed precision",
    )
    parser.add_argument("--full_fp16", action="store_true", help="fp16 training including gradients")
    parser.add_argument("--full_bf16", action="store_true", help="bf16 training including gradients")  # TODO move to SDXL training, because it is not supported by SD1/2
    parser.add_argument("--fp8_base", action="store_true", help="use fp8 for base model")

    parser.add_argument(
        "--ddp_timeout",
        type=int,
        default=None,
        help="DDP timeout (min, None for default of accelerate)",
    )
    parser.add_argument(
        "--ddp_gradient_as_bucket_view",
        action="store_true",
        help="enable gradient_as_bucket_view for DDP",
    )
    parser.add_argument(
        "--ddp_static_graph",
        action="store_true",
        help="enable static_graph for DDP",
    )
    parser.add_argument(
        "--clip_skip",
        type=int,
        default=None,
        help="use output of nth layer from back of text encoder (n>=1)",
    )
    parser.add_argument(
        "--logging_dir",
        type=str,
        default=None,
        help="enable logging and output TensorBoard log to this directory",
    )
    parser.add_argument(
        "--log_with",
        type=str,
        default=None,
        choices=["tensorboard", "wandb", "all"],
        help="what logging tool(s) to use (if 'all', TensorBoard and WandB are both used)",
    )
    parser.add_argument(
        "--log_prefix", type=str, default=None, help="add prefix for each log directory"
    )
    parser.add_argument(
        "--log_tracker_name",
        type=str,
        default=None,
        help="name of tracker to use for logging, default is script-specific default name",
    )
    parser.add_argument(
        "--wandb_run_name",
        type=str,
        default=None,
        help="The name of the specific wandb session",
    )
    parser.add_argument(
        "--log_tracker_config",
        type=str,
        default=None,
        help="path to tracker config file to use for logging",
    )
    parser.add_argument(
        "--wandb_api_key",
        type=str,
        default=None,
        help="specify WandB API key to log in before starting training (optional)",
    )
    parser.add_argument("--log_config", action="store_true", help="log training configuration")

    parser.add_argument(
        "--noise_offset",
        type=float,
        default=None,
        help="enable noise offset with this value (if enabled, around 0.1 is recommended)",
    )
    parser.add_argument(
        "--noise_offset_random_strength",
        action="store_true",
        help="use random strength between 0~noise_offset for noise offset",
    )
    parser.add_argument(
        "--multires_noise_iterations",
        type=int,
        default=None,
        help="enable multires noise with this number of iterations (if enabled, around 6-10 is recommended)",
    )
    parser.add_argument(
        "--ip_noise_gamma",
        type=float,
        default=None,
        help="enable input perturbation noise. used for regularization. recommended value: around 0.1 (from arxiv.org/abs/2301.11706)",
    )
    parser.add_argument(
        "--ip_noise_gamma_random_strength",
        action="store_true",
        help="Use random strength between 0~ip_noise_gamma for input perturbation noise.",
    )
    # parser.add_argument(
    #     "--perlin_noise",
    #     type=int,
    #     default=None,
    #     help="enable perlin noise and set the octaves",
    # )
    parser.add_argument(
        "--multires_noise_discount",
        type=float,
        default=0.3,
        help="set discount value for multires noise (has no effect without --multires_noise_iterations)",
    )
    parser.add_argument(
        "--adaptive_noise_scale",
        type=float,
        default=None,
        help="add `latent mean absolute value * this value` to noise_offset (disabled if None, default)",
    )
    parser.add_argument(
        "--zero_terminal_snr",
        action="store_true",
        help="fix noise scheduler betas to enforce zero terminal SNR",
    )
    parser.add_argument(
        "--min_timestep",
        type=int,
        default=None,
        help="set minimum time step for U-Net training (0~999, default is 0)",
    )
    parser.add_argument(
        "--max_timestep",
        type=int,
        default=None,
        help="set maximum time step for U-Net training (1~1000, default is 1000)",
    )
    parser.add_argument(
        "--loss_type",
        type=str,
        default="l2",
        choices=["l1", "l2", "huber", "smooth_l1"],
        help="The type of loss function to use (L1, L2, Huber, or smooth L1), default is L2",
    )
    parser.add_argument(
        "--huber_schedule",
        type=str,
        default="snr",
        choices=["constant", "exponential", "snr"],
        help="The scheduling method for Huber loss (constant, exponential, or SNR-based). Only used when loss_type is 'huber' or 'smooth_l1'. default is snr",
    )
    parser.add_argument(
        "--huber_c",
        type=float,
        default=0.1,
        help="The Huber loss decay parameter. Only used if one of the huber loss modes (huber or smooth l1) is selected with loss_type. default is 0.1"
        " / Huber損失の減衰パラメータ。loss_typeがhuberまたはsmooth l1の場合に有効。デフォルトは0.1",
    )

    parser.add_argument(
        "--huber_scale",
        type=float,
        default=1.0,
        help="The Huber loss scale parameter. Only used if one of the huber loss modes (huber or smooth l1) is selected with loss_type. default is 1.0"
        " / Huber損失のスケールパラメータ。loss_typeがhuberまたはsmooth l1の場合に有効。デフォルトは1.0",
    )

    parser.add_argument(
        "--lowram",
        action="store_true",
        help="enable low RAM optimization. e.g. load models to VRAM instead of RAM (for machines which have bigger VRAM than RAM such as Colab and Kaggle)",
    )
    parser.add_argument(
        "--highvram",
        action="store_true",
        help="disable low VRAM optimization. e.g. do not clear CUDA cache after each latent caching (for machines which have bigger VRAM)",
    )

    parser.add_argument(
        "--sample_every_n_steps",
        type=int,
        default=None,
        help="generate sample images every N steps",
    )
    parser.add_argument(
        "--sample_at_first", action="store_true", help="generate sample images before training"
    )
    parser.add_argument(
        "--sample_every_n_epochs",
        type=int,
        default=None,
        help="generate sample images every N epochs (overwrites n_steps)",
    )
    parser.add_argument(
        "--sample_prompts",
        type=str,
        default=None,
        help="file for prompts to generate sample images",
    )
    parser.add_argument(
        "--sample_sampler",
        type=str,
        default="ddim",
        choices=[
            "ddim",
            "pndm",
            "lms",
            "euler",
            "euler_a",
            "heun",
            "dpm_2",
            "dpm_2_a",
            "dpmsolver",
            "dpmsolver++",
            "dpmsingle",
            "k_lms",
            "k_euler",
            "k_euler_a",
            "k_dpm_2",
            "k_dpm_2_a",
        ],
        help="sampler (scheduler) type for sample images",
    )

    parser.add_argument(
        "--config_file",
        type=str,
        default=None,
        help="using .toml instead of args to pass hyperparameter",
    )
    parser.add_argument(
        "--output_config", action="store_true", help="output command line args to given .toml file"
    )

    # SAI Model spec
    parser.add_argument(
        "--metadata_title",
        type=str,
        default=None,
        help="title for model metadata (default is output_name)",
    )
    parser.add_argument(
        "--metadata_author",
        type=str,
        default=None,
        help="author name for model metadata",
    )
    parser.add_argument(
        "--metadata_description",
        type=str,
        default=None,
        help="description for model metadata",
    )
    parser.add_argument(
        "--metadata_license",
        type=str,
        default=None,
        help="license for model metadata",
    )
    parser.add_argument(
        "--metadata_tags",
        type=str,
        default=None,
        help="tags for model metadata, separated by comma",
    )

    if support_dreambooth:
        # DreamBooth training
        parser.add_argument(
            "--prior_loss_weight", type=float, default=1.0, help="loss weight for regularization images"
        )


def add_masked_loss_arguments(parser: argparse.ArgumentParser):
    parser.add_argument(
        "--conditioning_data_dir",
        type=str,
        default=None,
        help="conditioning data directory",
    )
    parser.add_argument(
        "--masked_loss",
        action="store_true",
        help="apply mask for calculating loss. conditioning_data_dir is required for dataset.",
    )


def add_dit_training_arguments(parser: argparse.ArgumentParser):
    # Text encoder related arguments
    parser.add_argument(
        "--cache_text_encoder_outputs", action="store_true", help="cache text encoder outputs"
    )
    parser.add_argument(
        "--cache_text_encoder_outputs_to_disk",
        action="store_true",
        help="cache text encoder outputs to disk",
    )
    parser.add_argument(
        "--text_encoder_batch_size",
        type=int,
        default=None,
        help="text encoder batch size (default: None, use dataset's batch size)",
    )

    # Model loading optimization
    parser.add_argument(
        "--disable_mmap_load_safetensors",
        action="store_true",
        help="disable mmap load for safetensors. Speed up model loading in WSL environment",
    )

    # Training arguments. partial copy from Diffusers
    parser.add_argument(
        "--weighting_scheme",
        type=str,
        default="uniform",
        choices=["sigma_sqrt", "logit_normal", "mode", "cosmap", "none", "uniform"],
        help="weighting scheme for timestep distribution. Default is uniform, uniform and none are the same behavior"
        " / weighting scheme for timestep distribution. Default is uniform, uniform and none are the same behavior",
    )
    parser.add_argument(
        "--logit_mean",
        type=float,
        default=0.0,
        help="mean to use when using the `'logit_normal'` weighting scheme",
    )
    parser.add_argument(
        "--logit_std",
        type=float,
        default=1.0,
        help="std to use when using the `'logit_normal'` weighting scheme",
    )
    parser.add_argument(
        "--mode_scale",
        type=float,
        default=1.29,
        help="Scale of mode weighting scheme. Only effective when using the `'mode'` as the `weighting_scheme`",
    )

    # offloading
    parser.add_argument(
        "--blocks_to_swap",
        type=int,
        default=None,
        help="[EXPERIMENTAL] "
        "Sets the number of blocks to swap during the forward and backward passes."
        "Increasing this number lowers the overall VRAM used during training at the expense of training speed (s/it)."
    )


def get_sanitized_config_or_none(args: argparse.Namespace):
    # if `--log_config` is enabled, return args for logging. if not, return None.
    # when `--log_config is enabled, filter out sensitive values from args
    # if wandb is not enabled, the log is not exposed to the public, but it is fine to filter out sensitive values to be safe

    if not args.log_config:
        return None

    sensitive_args = ["wandb_api_key", "huggingface_token"]
    sensitive_path_args = [
        "pretrained_model_name_or_path",
        "vae",
        "tokenizer_cache_dir",
        "train_data_dir",
        "conditioning_data_dir",
        "reg_data_dir",
        "output_dir",
        "logging_dir",
    ]
    filtered_args = {}
    for k, v in vars(args).items():
        # filter out sensitive values and convert to string if necessary
        if k not in sensitive_args + sensitive_path_args:
            # Accelerate values need to have type `bool`,`str`, `float`, `int`, or `None`.
            if v is None or isinstance(v, bool) or isinstance(v, str) or isinstance(v, float) or isinstance(v, int):
                filtered_args[k] = v
            # accelerate does not support lists
            elif isinstance(v, list):
                filtered_args[k] = f"{v}"
            # accelerate does not support objects
            elif isinstance(v, object):
                filtered_args[k] = f"{v}"

    return filtered_args


# verify command line args for training
def verify_command_line_training_args(args: argparse.Namespace):
    # if wandb is enabled, the command line is exposed to the public
    # check whether sensitive options are included in the command line arguments
    # if so, warn or inform the user to move them to the configuration file

    wandb_enabled = args.log_with is not None and args.log_with != "tensorboard"  # "all" or "wandb"
    if not wandb_enabled:
        return

    sensitive_args = ["wandb_api_key", "huggingface_token"]
    sensitive_path_args = [
        "pretrained_model_name_or_path",
        "vae",
        "tokenizer_cache_dir",
        "train_data_dir",
        "conditioning_data_dir",
        "reg_data_dir",
        "output_dir",
        "logging_dir",
    ]

    for arg in sensitive_args:
        if getattr(args, arg, None) is not None:
            logger.warning(
                f"wandb is enabled, but option `{arg}` is included in the command line. Because the command line is exposed to the public, it is recommended to move it to the `.toml` file."
            )

    # if path is absolute, it may include sensitive information
    for arg in sensitive_path_args:
        if getattr(args, arg, None) is not None and os.path.isabs(getattr(args, arg)):
            logger.info(
                f"wandb is enabled, but option `{arg}` is included in the command line and it is an absolute path. Because the command line is exposed to the public, it is recommended to move it to the `.toml` file or use relative path."
            )

    if getattr(args, "config_file", None) is not None:
        logger.info(
            f"wandb is enabled, but option `config_file` is included in the command line. Because the command line is exposed to the public, please be careful about the information included in the path."
        )

    # other sensitive options
    if args.huggingface_repo_id is not None and args.huggingface_repo_visibility != "public":
        logger.info(
            f"wandb is enabled, but option huggingface_repo_id is included in the command line and huggingface_repo_visibility is not 'public'. Because the command line is exposed to the public, it is recommended to move it to the `.toml` file."
        )


def enable_high_vram(args: argparse.Namespace):
    if args.highvram:
        logger.info("highvram is enabled / highvramが有効です")
        global HIGH_VRAM
        HIGH_VRAM = True


def verify_training_args(args: argparse.Namespace):
    r"""
    Verify training arguments. Also reflect highvram option to global variable
    """
    enable_high_vram(args)

    if args.v2 and args.clip_skip is not None:
        logger.warning("v2 with clip_skip will be unexpected")

    if args.cache_latents_to_disk and not args.cache_latents:
        args.cache_latents = True
        logger.warning("cache_latents_to_disk is enabled, so cache_latents is also enabled")

    if args.adaptive_noise_scale is not None and args.noise_offset is None:
        raise ValueError("adaptive_noise_scale requires noise_offset")

    if args.scale_v_pred_loss_like_noise_pred and not args.v_parameterization:
        raise ValueError("scale_v_pred_loss_like_noise_pred can be enabled only with v_parameterization")

    if args.v_pred_like_loss and args.v_parameterization:
        raise ValueError("v_pred_like_loss cannot be enabled with v_parameterization")

    if args.zero_terminal_snr and not args.v_parameterization:
        logger.warning(
            f"zero_terminal_snr is enabled, but v_parameterization is not enabled. training will be unexpected"
        )

    if args.sample_every_n_epochs is not None and args.sample_every_n_epochs <= 0:
        logger.warning(
            "sample_every_n_epochs is less than or equal to 0, so it will be disabled"
        )
        args.sample_every_n_epochs = None

    if args.sample_every_n_steps is not None and args.sample_every_n_steps <= 0:
        logger.warning(
            "sample_every_n_steps is less than or equal to 0, so it will be disabled"
        )
        args.sample_every_n_steps = None


def add_dataset_arguments(
    parser: argparse.ArgumentParser, support_dreambooth: bool, support_caption: bool, support_caption_dropout: bool
):
    # dataset common
    parser.add_argument(
        "--train_data_dir", type=str, default=None, help="directory for train images"
    )
    parser.add_argument(
        "--cache_info",
        action="store_true",
        help="cache meta information (caption and image size) for faster dataset loading. only available for DreamBooth"
    )
    parser.add_argument(
        "--shuffle_caption", action="store_true", help="shuffle separated caption"
    )
    parser.add_argument("--caption_separator", type=str, default=",", help="separator for caption")
    parser.add_argument(
        "--caption_extension", type=str, default=".caption", help="extension of caption files"
    )
    parser.add_argument(
        "--caption_extention",
        type=str,
        default=None,
        help="extension of caption files (backward compatibility)",
    )
    parser.add_argument(
        "--keep_tokens",
        type=int,
        default=0,
        help="keep heading N tokens when shuffling caption tokens (token means comma separated strings)",
    )
    parser.add_argument(
        "--keep_tokens_separator",
        type=str,
        default="",
        help="A custom separator to divide the caption into fixed and flexible parts. Tokens before this separator will not be shuffled. If not specified, '--keep_tokens' will be used to determine the fixed number of tokens.",
    )
    parser.add_argument(
        "--secondary_separator",
        type=str,
        default=None,
        help="a secondary separator for caption. This separator is replaced to caption_separator after dropping/shuffling caption",
    )
    parser.add_argument(
        "--enable_wildcard",
        action="store_true",
        help="enable wildcard for caption (e.g. '{image|picture|rendition}')",
    )
    parser.add_argument(
        "--caption_prefix",
        type=str,
        default=None,
        help="prefix for caption text",
    )
    parser.add_argument(
        "--caption_suffix",
        type=str,
        default=None,
        help="suffix for caption text",
    )
    parser.add_argument(
        "--color_aug", action="store_true", help="enable weak color augmentation"
    )
    parser.add_argument(
        "--flip_aug", action="store_true", help="enable horizontal flip augmentation"
    )
    parser.add_argument(
        "--face_crop_aug_range",
        type=str,
        default=None,
        help="enable face-centered crop augmentation and its range (e.g. 2.0,4.0)",
    )
    parser.add_argument(
        "--random_crop",
        action="store_true",
        help="enable random crop (for style training in face-centered crop augmentation)",
    )
    parser.add_argument(
        "--debug_dataset",
        action="store_true",
        help="show images for debugging (do not train)",
    )
    parser.add_argument(
        "--resolution",
        type=str,
        default=None,
        help="resolution in training ('size' or 'width,height')",
    )
    parser.add_argument(
        "--cache_latents",
        action="store_true",
        help="cache latents to main memory to reduce VRAM usage (augmentations must be disabled)",
    )
    parser.add_argument(
        "--vae_batch_size", type=int, default=1, help="batch size for caching latents"
    )
    parser.add_argument(
        "--cache_latents_to_disk",
        action="store_true",
        help="cache latents to disk to reduce VRAM usage (augmentations must be disabled)",
    )
    parser.add_argument(
        "--skip_cache_check",
        action="store_true",
        help="skip the content validation of cache (latent and text encoder output). Cache file existence check is always performed, and cache processing is performed if the file does not exist",
    )
    parser.add_argument(
        "--enable_bucket",
        action="store_true",
        help="enable buckets for multi aspect ratio training",
    )
    parser.add_argument(
        "--min_bucket_reso",
        type=int,
        default=256,
        help="minimum resolution for buckets, must be divisible by bucket_reso_steps.",
    )
    parser.add_argument(
        "--max_bucket_reso",
        type=int,
        default=1024,
        help="maximum resolution for buckets, must be divisible by bucket_reso_steps.",
    )
    parser.add_argument(
        "--bucket_reso_steps",
        type=int,
        default=64,
        help="steps of resolution for buckets, divisible by 8 is recommended",
    )
    parser.add_argument(
        "--bucket_no_upscale",
        action="store_true",
        help="make bucket for each image without upscaling",
    )

    parser.add_argument(
        "--token_warmup_min",
        type=int,
        default=1,
        help="start learning at N tags (token means comma separated strinfloatgs)",
    )
    parser.add_argument(
        "--token_warmup_step",
        type=float,
        default=0,
        help="tag length reaches maximum on N steps (or N*max_train_steps if N<1)",
    )
    parser.add_argument(
        "--alpha_mask",
        action="store_true",
        help="use alpha channel as mask for training",
    )

    parser.add_argument(
        "--dataset_class",
        type=str,
        default=None,
        help="dataset class for arbitrary dataset (package.module.Class)",
    )

    if support_caption_dropout:
        # Textual Inversion はcaptionのdropoutをsupportしない
        # いわゆるtensorのDropoutと紛らわしいのでprefixにcaptionを付けておく　every_n_epochsは他と平仄を合わせてdefault Noneに
        parser.add_argument(
            "--caption_dropout_rate", type=float, default=0.0, help="Rate out dropout caption(0.0~1.0)"
        )
        parser.add_argument(
            "--caption_dropout_every_n_epochs",
            type=int,
            default=0,
            help="Dropout all captions every N epochs / caption",
        )
        parser.add_argument(
            "--caption_tag_dropout_rate",
            type=float,
            default=0.0,
            help="Rate out dropout comma separated tokens(0.0~1.0)",
        )

    if support_dreambooth:
        # DreamBooth dataset
        parser.add_argument(
            "--reg_data_dir", type=str, default=None, help="directory for regularization images"
        )

    if support_caption:
        # caption dataset
        parser.add_argument(
            "--in_json", type=str, default=None, help="json metadata for dataset"
        )
        parser.add_argument(
            "--dataset_repeats",
            type=int,
            default=1,
            help="repeat dataset when training with captions",
        )


def add_sd_saving_arguments(parser: argparse.ArgumentParser):
    parser.add_argument(
        "--save_model_as",
        type=str,
        default=None,
        choices=[None, "ckpt", "safetensors", "diffusers", "diffusers_safetensors"],
        help="format to save the model (default is same to original)",
    )
    parser.add_argument(
        "--use_safetensors",
        action="store_true",
        help="use safetensors format to save (if save_model_as is not specified) / checkpoint.",
    )


def read_config_from_file(args: argparse.Namespace, parser: argparse.ArgumentParser):
    if not args.config_file:
        return args

    config_path = args.config_file + ".toml" if not args.config_file.endswith(".toml") else args.config_file

    if args.output_config:
        # check if config file exists
        if os.path.exists(config_path):
            logger.error(f"Config file already exists. Aborting... {config_path}")
            exit(1)

        # convert args to dictionary
        args_dict = vars(args)

        # remove unnecessary keys
        for key in ["config_file", "output_config", "wandb_api_key"]:
            if key in args_dict:
                del args_dict[key]

        # get default args from parser
        default_args = vars(parser.parse_args([]))

        # remove default values: cannot use args_dict.items directly because it will be changed during iteration
        for key, value in list(args_dict.items()):
            if key in default_args and value == default_args[key]:
                del args_dict[key]

        # convert Path to str in dictionary
        for key, value in args_dict.items():
            if isinstance(value, pathlib.Path):
                args_dict[key] = str(value)

        # convert to toml and output to file
        with open(config_path, "w") as f:
            toml.dump(args_dict, f)

        logger.info(f"Saved config file: {config_path}")
        exit(0)

    if not os.path.exists(config_path):
        logger.info(f"{config_path} not found.")
        exit(1)

    logger.info(f"Loading settings from {config_path}...")
    with open(config_path, "r", encoding="utf-8") as f:
        config_dict = toml.load(f)

    # combine all sections into one
    ignore_nesting_dict = {}
    for section_name, section_dict in config_dict.items():
        # if value is not dict, save key and value as is
        if not isinstance(section_dict, dict):
            ignore_nesting_dict[section_name] = section_dict
            continue

        # if value is dict, save all key and value into one dict
        for key, value in section_dict.items():
            ignore_nesting_dict[key] = value

    config_args = argparse.Namespace(**ignore_nesting_dict)
    args = parser.parse_args(namespace=config_args)
    args.config_file = os.path.splitext(args.config_file)[0]

    return args


# endregion

# region utils


def resume_from_local_or_hf_if_specified(accelerator, args):
    if not args.resume:
        return

    if not args.resume_from_huggingface:
        logger.info(f"resume training from local state: {args.resume}")
        accelerator.load_state(args.resume)
        return

    logger.info(f"resume training from huggingface state: {args.resume}")
    repo_id = args.resume.split("/")[0] + "/" + args.resume.split("/")[1]
    path_in_repo = "/".join(args.resume.split("/")[2:])
    revision = None
    repo_type = None
    if ":" in path_in_repo:
        divided = path_in_repo.split(":")
        if len(divided) == 2:
            path_in_repo, revision = divided
            repo_type = "model"
        else:
            path_in_repo, revision, repo_type = divided
    logger.info(f"Downloading state from huggingface: {repo_id}/{path_in_repo}@{revision}")

    list_files = huggingface_util.list_dir(
        repo_id=repo_id,
        subfolder=path_in_repo,
        revision=revision,
        token=args.huggingface_token,
        repo_type=repo_type,
    )

    async def download(filename) -> str:
        def task():
            return hf_hub_download(
                repo_id=repo_id,
                filename=filename,
                revision=revision,
                repo_type=repo_type,
                token=args.huggingface_token,
            )

        return await asyncio.get_event_loop().run_in_executor(None, task)

    loop = asyncio.get_event_loop()
    results = loop.run_until_complete(asyncio.gather(*[download(filename=filename.rfilename) for filename in list_files]))
    if len(results) == 0:
        raise ValueError(
            "No files found in the specified repo id/path/revision"
        )
    dirname = os.path.dirname(results[0])
    accelerator.load_state(dirname)


def get_optimizer(args, trainable_params) -> tuple[str, str, object]:
    # "Optimizer to use: AdamW, AdamW8bit, Lion, SGDNesterov, SGDNesterov8bit, PagedAdamW, PagedAdamW8bit, PagedAdamW32bit, Lion8bit, PagedLion8bit, AdEMAMix8bit, PagedAdEMAMix8bit, DAdaptation(DAdaptAdamPreprint), DAdaptAdaGrad, DAdaptAdam, DAdaptAdan, DAdaptAdanIP, DAdaptLion, DAdaptSGD, Adafactor"

    optimizer_type = args.optimizer_type
    if args.use_8bit_adam:
        assert (
            not args.use_lion_optimizer
        ), "both option use_8bit_adam and use_lion_optimizer are specified"
        assert (
            optimizer_type is None or optimizer_type == ""
        ), "both option use_8bit_adam and optimizer_type are specified"
        optimizer_type = "AdamW8bit"

    elif args.use_lion_optimizer:
        assert (
            optimizer_type is None or optimizer_type == ""
        ), "both option use_lion_optimizer and optimizer_type are specified"
        optimizer_type = "Lion"

    if optimizer_type is None or optimizer_type == "":
        optimizer_type = "AdamW"
    optimizer_type = optimizer_type.lower()

    if args.fused_backward_pass:
        assert (
            optimizer_type == "Adafactor".lower()
        ), "fused_backward_pass currently only works with optimizer_type Adafactor"
        assert (
            args.gradient_accumulation_steps == 1
        ), "fused_backward_pass does not work with gradient_accumulation_steps > 1"

    # 引数を分解する
    optimizer_kwargs = {}
    if args.optimizer_args is not None and len(args.optimizer_args) > 0:
        for arg in args.optimizer_args:
            key, value = arg.split("=")
            value = ast.literal_eval(value)

            # value = value.split(",")
            # for i in range(len(value)):
            #     if value[i].lower() == "true" or value[i].lower() == "false":
            #         value[i] = value[i].lower() == "true"
            #     else:
            #         value[i] = ast.float(value[i])
            # if len(value) == 1:
            #     value = value[0]
            # else:
            #     value = tuple(value)

            optimizer_kwargs[key] = value
    # logger.info(f"optkwargs {optimizer}_{kwargs}")

    lr = args.learning_rate
    optimizer = None
    optimizer_class = None

    if optimizer_type == "Lion".lower():
        try:
            import lion_pytorch
        except ImportError:
            raise ImportError("No lion_pytorch")
        logger.info(f"Using Lion optimizer | {optimizer_kwargs}")
        optimizer_class = lion_pytorch.Lion
        optimizer = optimizer_class(trainable_params, lr=lr, **optimizer_kwargs)

    elif optimizer_type.endswith("8bit".lower()):
        try:
            import bitsandbytes as bnb
        except ImportError:
            raise ImportError("No bitsandbytes")

        if optimizer_type == "AdamW8bit".lower():
            logger.info(f"use 8-bit AdamW optimizer | {optimizer_kwargs}")
            optimizer_class = bnb.optim.AdamW8bit
            optimizer = optimizer_class(trainable_params, lr=lr, **optimizer_kwargs)

        elif optimizer_type == "SGDNesterov8bit".lower():
            logger.info(f"use 8-bit SGD with Nesterov optimizer | {optimizer_kwargs}")
            if "momentum" not in optimizer_kwargs:
                logger.warning(
                    "8-bit SGD with Nesterov must be with momentum, set momentum to 0.9"
                )
                optimizer_kwargs["momentum"] = 0.9

            optimizer_class = bnb.optim.SGD8bit
            optimizer = optimizer_class(trainable_params, lr=lr, nesterov=True, **optimizer_kwargs)

        elif optimizer_type == "Lion8bit".lower():
            logger.info(f"use 8-bit Lion optimizer | {optimizer_kwargs}")
            try:
                optimizer_class = bnb.optim.Lion8bit
            except AttributeError:
                raise AttributeError(
                    "No Lion8bit. The version of bitsandbytes installed seems to be old. Please install 0.38.0 or later."
                )
        elif optimizer_type == "PagedAdamW8bit".lower():
            logger.info(f"use 8-bit PagedAdamW optimizer | {optimizer_kwargs}")
            try:
                optimizer_class = bnb.optim.PagedAdamW8bit
            except AttributeError:
                raise AttributeError(
                    "No PagedAdamW8bit. The version of bitsandbytes installed seems to be old. Please install 0.39.0 or later."
                )
        elif optimizer_type == "PagedLion8bit".lower():
            logger.info(f"use 8-bit Paged Lion optimizer | {optimizer_kwargs}")
            try:
                optimizer_class = bnb.optim.PagedLion8bit
            except AttributeError:
                raise AttributeError(
                    "No PagedLion8bit. The version of bitsandbytes installed seems to be old. Please install 0.39.0 or later."
                )

        if optimizer_class is not None:
            optimizer = optimizer_class(trainable_params, lr=lr, **optimizer_kwargs)

    elif optimizer_type == "PagedAdamW".lower():
        logger.info(f"use PagedAdamW optimizer | {optimizer_kwargs}")
        try:
            import bitsandbytes as bnb
        except ImportError:
            raise ImportError("No bitsandbytes")
        try:
            optimizer_class = bnb.optim.PagedAdamW
        except AttributeError:
            raise AttributeError(
                "No PagedAdamW. The version of bitsandbytes installed seems to be old. Please install 0.39.0 or later."
            )
        optimizer = optimizer_class(trainable_params, lr=lr, **optimizer_kwargs)

    elif optimizer_type == "PagedAdamW32bit".lower():
        logger.info(f"use 32-bit PagedAdamW optimizer | {optimizer_kwargs}")
        try:
            import bitsandbytes as bnb
        except ImportError:
            raise ImportError("No bitsandbytes")
        try:
            optimizer_class = bnb.optim.PagedAdamW32bit
        except AttributeError:
            raise AttributeError(
                "No PagedAdamW32bit. The version of bitsandbytes installed seems to be old. Please install 0.39.0 or later."
            )
        optimizer = optimizer_class(trainable_params, lr=lr, **optimizer_kwargs)

    elif optimizer_type == "SGDNesterov".lower():
        logger.info(f"use SGD with Nesterov optimizer | {optimizer_kwargs}")
        if "momentum" not in optimizer_kwargs:
            logger.info(
                "SGD with Nesterov must be with momentum, set momentum to 0.9"
            )
            optimizer_kwargs["momentum"] = 0.9

        optimizer_class = torch.optim.SGD
        optimizer = optimizer_class(trainable_params, lr=lr, nesterov=True, **optimizer_kwargs)

    elif optimizer_type.startswith("DAdapt".lower()) or optimizer_type == "Prodigy".lower():
        # check lr and lr_count, and logger.info warning
        actual_lr = lr
        lr_count = 1
        if type(trainable_params) == list and type(trainable_params[0]) == dict:
            lrs = set()
            actual_lr = trainable_params[0].get("lr", actual_lr)
            for group in trainable_params:
                lrs.add(group.get("lr", actual_lr))
            lr_count = len(lrs)

        if actual_lr <= 0.1:
            logger.warning(
                f"learning rate is too low. If using D-Adaptation or Prodigy, set learning rate around 1.0: lr={actual_lr}"
            )
            logger.warning("recommend option: lr=1.0")
        if lr_count > 1:
            logger.warning(
                f"when multiple learning rates are specified with dadaptation (e.g. for Text Encoder and U-Net), only the first one will take effect: lr={actual_lr}"
            )

        if optimizer_type.startswith("DAdapt".lower()):
            # DAdaptation family
            # check dadaptation is installed
            try:
                import dadaptation
                import dadaptation.experimental as experimental
            except ImportError:
                raise ImportError("No dadaptation")

            # set optimizer
            if optimizer_type == "DAdaptation".lower() or optimizer_type == "DAdaptAdamPreprint".lower():
                optimizer_class = experimental.DAdaptAdamPreprint
                logger.info(f"use D-Adaptation AdamPreprint optimizer | {optimizer_kwargs}")
            elif optimizer_type == "DAdaptAdaGrad".lower():
                optimizer_class = dadaptation.DAdaptAdaGrad
                logger.info(f"use D-Adaptation AdaGrad optimizer | {optimizer_kwargs}")
            elif optimizer_type == "DAdaptAdam".lower():
                optimizer_class = dadaptation.DAdaptAdam
                logger.info(f"use D-Adaptation Adam optimizer | {optimizer_kwargs}")
            elif optimizer_type == "DAdaptAdan".lower():
                optimizer_class = dadaptation.DAdaptAdan
                logger.info(f"use D-Adaptation Adan optimizer | {optimizer_kwargs}")
            elif optimizer_type == "DAdaptAdanIP".lower():
                optimizer_class = experimental.DAdaptAdanIP
                logger.info(f"use D-Adaptation AdanIP optimizer | {optimizer_kwargs}")
            elif optimizer_type == "DAdaptLion".lower():
                optimizer_class = dadaptation.DAdaptLion
                logger.info(f"use D-Adaptation Lion optimizer | {optimizer_kwargs}")
            elif optimizer_type == "DAdaptSGD".lower():
                optimizer_class = dadaptation.DAdaptSGD
                logger.info(f"use D-Adaptation SGD optimizer | {optimizer_kwargs}")
            else:
                raise ValueError(f"Unknown optimizer type: {optimizer_type}")

            optimizer = optimizer_class(trainable_params, lr=lr, **optimizer_kwargs)
        else:
            # Prodigy
            # check Prodigy is installed
            try:
                import prodigyopt
            except ImportError:
                raise ImportError("No Prodigy")

            logger.info(f"use Prodigy optimizer | {optimizer_kwargs}")
            optimizer_class = prodigyopt.Prodigy
            optimizer = optimizer_class(trainable_params, lr=lr, **optimizer_kwargs)

    elif optimizer_type == "Adafactor".lower():
        # 引数を確認して適宜補正する
        if "relative_step" not in optimizer_kwargs:
            optimizer_kwargs["relative_step"] = True  # default
        if not optimizer_kwargs["relative_step"] and optimizer_kwargs.get("warmup_init", False):
            logger.info(
                "set relative_step to True because warmup_init is True"
            )
            optimizer_kwargs["relative_step"] = True
        logger.info(f"use Adafactor optimizer | {optimizer_kwargs}")

        if optimizer_kwargs["relative_step"]:
            logger.info(f"relative_step is true")
            if lr != 0.0:
                logger.warning(f"learning rate is used as initial_lr")
            args.learning_rate = None

            # trainable_paramsがgroupだった時の処理：lrを削除する
            if type(trainable_params) == list and type(trainable_params[0]) == dict:
                has_group_lr = False
                for group in trainable_params:
                    p = group.pop("lr", None)
                    has_group_lr = has_group_lr or (p is not None)

                if has_group_lr:
                    # 一応argsを無効にしておく TODO 依存関係が逆転してるのであまり望ましくない
                    logger.warning(f"unet_lr and text_encoder_lr are ignored")
                    args.unet_lr = None
                    args.text_encoder_lr = None

            if args.lr_scheduler != "adafactor":
                logger.info(f"use adafactor_scheduler")
            args.lr_scheduler = f"adafactor:{lr}"  # ちょっと微妙だけど

            lr = None
        else:
            if args.max_grad_norm != 0.0:
                logger.warning(
                    "because max_grad_norm is set, clip_grad_norm is enabled. consider set to 0"
                )
            if args.lr_scheduler != "constant_with_warmup":
                logger.warning(f"constant_with_warmup will be good")
            if optimizer_kwargs.get("clip_threshold", 1.0) != 1.0:
                logger.warning(f"clip_threshold=1.0 will be good")

        optimizer_class = transformers.optimization.Adafactor
        optimizer = optimizer_class(trainable_params, lr=lr, **optimizer_kwargs)

    elif optimizer_type == "AdamW".lower():
        logger.info(f"use AdamW optimizer | {optimizer_kwargs}")
        optimizer_class = torch.optim.AdamW
        optimizer = optimizer_class(trainable_params, lr=lr, **optimizer_kwargs)

    elif optimizer_type.endswith("schedulefree".lower()):
        try:
            import schedulefree as sf
        except ImportError:
            raise ImportError("No schedulefree / schedulefreeがインストールされていないようです")

        if optimizer_type == "RAdamScheduleFree".lower():
            optimizer_class = sf.RAdamScheduleFree
            logger.info(f"use RAdamScheduleFree optimizer | {optimizer_kwargs}")
        elif optimizer_type == "AdamWScheduleFree".lower():
            optimizer_class = sf.AdamWScheduleFree
            logger.info(f"use AdamWScheduleFree optimizer | {optimizer_kwargs}")
        elif optimizer_type == "SGDScheduleFree".lower():
            optimizer_class = sf.SGDScheduleFree
            logger.info(f"use SGDScheduleFree optimizer | {optimizer_kwargs}")
        else:
            optimizer_class = None

        if optimizer_class is not None:
            optimizer = optimizer_class(trainable_params, lr=lr, **optimizer_kwargs)

    elif optimizer_type == "Fcompass".lower():
        logger.info(f"use Fcompass optimizer | {optimizer_kwargs}")
        try:    
            from library.optimizers.fcompass import FCompass

            optimizer_class = FCompass
        except   ImportError:
            raise ImportError("Importing FCompass failed")
        optimizer = optimizer_class(trainable_params, lr=lr, **optimizer_kwargs)

    elif optimizer_type == "SAVEUS".lower():
        logger.info(f"use SAVEUS optimizer | {optimizer_kwargs}")
        try:
            from library.optimizers.saveus import SAVEUS

            optimizer_class = SAVEUS
        except ImportError:
            raise ImportError("Importing SAVEUS failed")
        optimizer = optimizer_class(trainable_params, lr=lr, **optimizer_kwargs)

    elif optimizer_type == "DOPE".lower():
        logger.info(f"use DOPE optimizer | {optimizer_kwargs}")
        try:
            from library.optimizers.dope import DOPE

            optimizer_class = DOPE
        except ImportError:
            raise ImportError("Importing DOPE failed")
        optimizer = optimizer_class(trainable_params, lr=lr, **optimizer_kwargs)

    elif optimizer_type == "ExMachina".lower():
        logger.info(f"use ExMachina optimizer | {optimizer_kwargs}")
        try:
            from library.optimizers.exmachina import ExMachina

            optimizer_class = ExMachina
        except ImportError:
            raise ImportError("Importing ExMachina failed")
        optimizer = optimizer_class(trainable_params, lr=lr, **optimizer_kwargs)

    elif optimizer_type == "ExMachina".lower():
        logger.info(f"use ExMachina optimizer | {optimizer_kwargs}")
        try:
            from library.optimizers.exmachina import ExMachina

            optimizer_class = ExMachina
        except ImportError:
            raise ImportError("Importing ExMachina failed")
        optimizer = optimizer_class(trainable_params, lr=lr, **optimizer_kwargs)

    elif optimizer_type == "ExMachina".lower():
        logger.info(f"use ExMachina optimizer | {optimizer_kwargs}")
        try:
            from library.optimizers.exmachina import ExMachina

            optimizer_class = ExMachina
        except ImportError:
            raise ImportError("Importing ExMachina failed")
        optimizer = optimizer_class(trainable_params, lr=lr, **optimizer_kwargs)

    elif optimizer_type == "ClybW".lower():
        logger.info(f"use ClybW optimizer | {optimizer_kwargs}")
        try:
            from library.optimizers.clybius import Compass

            optimizer_class = Compass
        except ImportError:
            raise ImportError("Importing Compass-Clybius failed")
        optimizer = optimizer_class(trainable_params, lr=lr, **optimizer_kwargs)

    elif optimizer_type == "FARMS".lower():
        logger.info(f"use FARMSCropV3 optimizer | {optimizer_kwargs}")
        try:
            from library.optimizers.farmscropv3 import FARMSCropV3

            optimizer_class = FARMSCropV3
        except ImportError:
            raise ImportError("Importing FARMSCropV3 failed")
        optimizer = optimizer_class(trainable_params, lr=lr, **optimizer_kwargs)

    elif optimizer_type == "FMARS".lower():
        logger.info(f"use FMARSCrop optimizer | {optimizer_kwargs}")
        try:
            from library.optimizers.fmarscrop import FMARSCrop

            optimizer_class = FMARSCrop
        except ImportError:
            raise ImportError("Importing FMARSCrop failed")
        optimizer = optimizer_class(trainable_params, lr=lr, **optimizer_kwargs)

    if optimizer is None:
        # use any optimizer
        case_sensitive_optimizer_type = args.optimizer_type  # not lower
        logger.info(f"use {case_sensitive_optimizer_type} | {optimizer_kwargs}")

        if "." not in case_sensitive_optimizer_type:  # from torch.optim
            optimizer_module = torch.optim
        else:  # from other library
            values = case_sensitive_optimizer_type.split(".")
            optimizer_module = importlib.import_module(".".join(values[:-1]))
            case_sensitive_optimizer_type = values[-1]

        optimizer_class = getattr(optimizer_module, case_sensitive_optimizer_type)
        optimizer = optimizer_class(trainable_params, lr=lr, **optimizer_kwargs)

    # for logging
    optimizer_name = optimizer_class.__module__ + "." + optimizer_class.__name__
    optimizer_args = ",".join([f"{k}={v}" for k, v in optimizer_kwargs.items()])

    if hasattr(optimizer, "train") and callable(optimizer.train):
        # make optimizer as train mode before training for schedulefree optimizer. the optimizer will be in eval mode in sampling and saving.
        optimizer.train()

    return optimizer_name, optimizer_args, optimizer


def get_optimizer_train_eval_fn(optimizer: Optimizer, args: argparse.Namespace) -> Tuple[Callable, Callable]:
    if not is_schedulefree_optimizer(optimizer, args):
        # return dummy func
        return lambda: None, lambda: None

    # get train and eval functions from optimizer
    train_fn = optimizer.train
    eval_fn = optimizer.eval

    return train_fn, eval_fn


def is_schedulefree_optimizer(optimizer: Optimizer, args: argparse.Namespace) -> bool:
    return args.optimizer_type.lower().endswith("schedulefree".lower())  # or args.optimizer_schedulefree_wrapper


def get_dummy_scheduler(optimizer: Optimizer) -> Any:
    # dummy scheduler for schedulefree optimizer. supports only empty step(), get_last_lr() and optimizers.
    # this scheduler is used for logging only.
    # this isn't be wrapped by accelerator because of this class is not a subclass of torch.optim.lr_scheduler._LRScheduler
    class DummyScheduler:
        def __init__(self, optimizer: Optimizer):
            self.optimizer = optimizer

        def step(self):
            pass

        def get_last_lr(self):
            return [group["lr"] for group in self.optimizer.param_groups]

    return DummyScheduler(optimizer)


# Modified version of get_scheduler() function from diffusers.optimizer.get_scheduler
# Add some checking and features to the original function.
def get_scheduler_fix(args, optimizer: Optimizer, num_processes: int):
    """
    Unified API to get any scheduler from its name.
    """
    # if schedulefree optimizer, return dummy scheduler
    if is_schedulefree_optimizer(optimizer, args):
        return get_dummy_scheduler(optimizer)

    name = args.lr_scheduler
    num_training_steps = args.max_train_steps * num_processes  # * args.gradient_accumulation_steps
    num_warmup_steps: Optional[int] = (
        int(args.lr_warmup_steps * num_training_steps) if isinstance(args.lr_warmup_steps, float) else args.lr_warmup_steps
    )
    num_decay_steps: Optional[int] = (
        int(args.lr_decay_steps * num_training_steps) if isinstance(args.lr_decay_steps, float) else args.lr_decay_steps
    )
    num_stable_steps = num_training_steps - num_warmup_steps - num_decay_steps
    num_cycles = args.lr_scheduler_num_cycles
    power = args.lr_scheduler_power
    timescale = args.lr_scheduler_timescale
    min_lr_ratio = args.lr_scheduler_min_lr_ratio

    lr_scheduler_kwargs = {}  # get custom lr_scheduler kwargs
    if args.lr_scheduler_args is not None and len(args.lr_scheduler_args) > 0:
        for arg in args.lr_scheduler_args:
            key, value = arg.split("=")
            value = ast.literal_eval(value)
            lr_scheduler_kwargs[key] = value

    def wrap_check_needless_num_warmup_steps(return_vals):
        if num_warmup_steps is not None and num_warmup_steps != 0:
            raise ValueError(f"{name} does not require `num_warmup_steps`. Set None or 0.")
        return return_vals

    # using any lr_scheduler from other library
    if args.lr_scheduler_type:
        lr_scheduler_type = args.lr_scheduler_type
        logger.info(f"use {lr_scheduler_type} | {lr_scheduler_kwargs} as lr_scheduler")
        if "." not in lr_scheduler_type:  # default to use torch.optim
            lr_scheduler_module = torch.optim.lr_scheduler
        else:
            values = lr_scheduler_type.split(".")
            lr_scheduler_module = importlib.import_module(".".join(values[:-1]))
            lr_scheduler_type = values[-1]
        lr_scheduler_class = getattr(lr_scheduler_module, lr_scheduler_type)
        lr_scheduler = lr_scheduler_class(optimizer, **lr_scheduler_kwargs)
        return wrap_check_needless_num_warmup_steps(lr_scheduler)

    if name.startswith("adafactor"):
        assert (
            type(optimizer) == transformers.optimization.Adafactor
        ), "adafactor scheduler must be used with Adafactor optimizer"
        initial_lr = float(name.split(":")[1])
        # logger.info(f"adafactor scheduler init lr {initial_lr}")
        return wrap_check_needless_num_warmup_steps(transformers.optimization.AdafactorSchedule(optimizer, initial_lr))

    if name == DiffusersSchedulerType.PIECEWISE_CONSTANT.value:
        name = DiffusersSchedulerType(name)
        schedule_func = DIFFUSERS_TYPE_TO_SCHEDULER_FUNCTION[name]
        return schedule_func(optimizer, **lr_scheduler_kwargs)  # step_rules and last_epoch are given as kwargs

    name = SchedulerType(name)
    schedule_func = TYPE_TO_SCHEDULER_FUNCTION[name]

    if name == SchedulerType.CONSTANT:
        return wrap_check_needless_num_warmup_steps(schedule_func(optimizer, **lr_scheduler_kwargs))

    # All other schedulers require `num_warmup_steps`
    if num_warmup_steps is None:
        raise ValueError(f"{name} requires `num_warmup_steps`, please provide that argument.")

    if name == SchedulerType.CONSTANT_WITH_WARMUP:
        return schedule_func(optimizer, num_warmup_steps=num_warmup_steps, **lr_scheduler_kwargs)

    if name == SchedulerType.INVERSE_SQRT:
        return schedule_func(optimizer, num_warmup_steps=num_warmup_steps, timescale=timescale, **lr_scheduler_kwargs)

    # All other schedulers require `num_training_steps`
    if num_training_steps is None:
        raise ValueError(f"{name} requires `num_training_steps`, please provide that argument.")

    if name == SchedulerType.COSINE_WITH_RESTARTS:
        return schedule_func(
            optimizer,
            num_warmup_steps=num_warmup_steps,
            num_training_steps=num_training_steps,
            num_cycles=num_cycles,
            **lr_scheduler_kwargs,
        )

    if name == SchedulerType.POLYNOMIAL:
        return schedule_func(
            optimizer, num_warmup_steps=num_warmup_steps, num_training_steps=num_training_steps, power=power, **lr_scheduler_kwargs
        )

    if name == SchedulerType.COSINE_WITH_MIN_LR:
        return schedule_func(
            optimizer,
            num_warmup_steps=num_warmup_steps,
            num_training_steps=num_training_steps,
            num_cycles=num_cycles / 2,
            min_lr_rate=min_lr_ratio,
            **lr_scheduler_kwargs,
        )

    # these schedulers do not require `num_decay_steps`
    if name == SchedulerType.LINEAR or name == SchedulerType.COSINE:
        return schedule_func(
            optimizer,
            num_warmup_steps=num_warmup_steps,
            num_training_steps=num_training_steps,
            **lr_scheduler_kwargs,
        )

    # All other schedulers require `num_decay_steps`
    if num_decay_steps is None:
        raise ValueError(f"{name} requires `num_decay_steps`, please provide that argument.")
    if name == SchedulerType.WARMUP_STABLE_DECAY:
        return schedule_func(
            optimizer,
            num_warmup_steps=num_warmup_steps,
            num_stable_steps=num_stable_steps,
            num_decay_steps=num_decay_steps,
            num_cycles=num_cycles / 2,
            min_lr_ratio=min_lr_ratio if min_lr_ratio is not None else 0.0,
            **lr_scheduler_kwargs,
        )

    return schedule_func(
        optimizer,
        num_warmup_steps=num_warmup_steps,
        num_training_steps=num_training_steps,
        num_decay_steps=num_decay_steps,
        **lr_scheduler_kwargs,
    )


def prepare_dataset_args(args: argparse.Namespace, support_metadata: bool):
    # backward compatibility
    if args.caption_extention is not None:
        args.caption_extension = args.caption_extention
        args.caption_extention = None

    # assert args.resolution is not None, f"resolution is required / resolution（解像度）を指定してください"
    if args.resolution is not None:
        args.resolution = tuple([int(r) for r in args.resolution.split(",")])
        if len(args.resolution) == 1:
            args.resolution = (args.resolution[0], args.resolution[0])
        assert (
            len(args.resolution) == 2
        ), f"resolution must be 'size' or 'width,height': {args.resolution}"

    if args.face_crop_aug_range is not None:
        args.face_crop_aug_range = tuple([float(r) for r in args.face_crop_aug_range.split(",")])
        assert (
            len(args.face_crop_aug_range) == 2 and args.face_crop_aug_range[0] <= args.face_crop_aug_range[1]
        ), f"face_crop_aug_range must be two floats: {args.face_crop_aug_range}"
    else:
        args.face_crop_aug_range = None

    if support_metadata:
        if args.in_json is not None and (args.color_aug or args.random_crop):
            logger.warning(
                "latents in npz is ignored when color_aug or random_crop is True"
            )


def prepare_accelerator(args: argparse.Namespace):
    """
    this function also prepares deepspeed plugin
    """

    if args.logging_dir is None:
        logging_dir = None
    else:
        log_prefix = "" if args.log_prefix is None else args.log_prefix
        logging_dir = args.logging_dir + "/" + log_prefix + time.strftime("%Y%m%d%H%M%S", time.localtime())

    if args.log_with is None:
        if logging_dir is not None:
            log_with = "tensorboard"
        else:
            log_with = None
    else:
        log_with = args.log_with
        if log_with in ["tensorboard", "all"]:
            if logging_dir is None:
                raise ValueError("logging_dir is required when log_with is tensorboard")
        if log_with in ["wandb", "all"]:
            try:
                import wandb
            except ImportError:
                raise ImportError("No wandb")
            if logging_dir is not None:
                os.makedirs(logging_dir, exist_ok=True)
                os.environ["WANDB_DIR"] = logging_dir
            if args.wandb_api_key is not None:
                wandb.login(key=args.wandb_api_key)

    # torch.compile のオプション。 NO の場合は torch.compile は使わない
    dynamo_backend = "NO"
    if args.torch_compile:
        dynamo_backend = args.dynamo_backend

    kwargs_handlers = [
        (
            InitProcessGroupKwargs(
                backend="gloo" if os.name == "nt" or not torch.cuda.is_available() else "nccl",
                init_method=(
                    "env://?use_libuv=False" if os.name == "nt" and Version(torch.__version__) >= Version("2.4.0") else None
                ),
                timeout=datetime.timedelta(minutes=args.ddp_timeout) if args.ddp_timeout else None,
            )
            if torch.cuda.device_count() > 1
            else None
        ),
        (
            DistributedDataParallelKwargs(
                gradient_as_bucket_view=args.ddp_gradient_as_bucket_view, static_graph=args.ddp_static_graph
            )
            if args.ddp_gradient_as_bucket_view or args.ddp_static_graph
            else None
        ),
    ]
    kwargs_handlers = [i for i in kwargs_handlers if i is not None]
    deepspeed_plugin = deepspeed_utils.prepare_deepspeed_plugin(args)

    accelerator = Accelerator(
        gradient_accumulation_steps=args.gradient_accumulation_steps,
        mixed_precision=args.mixed_precision,
        log_with=log_with,
        project_dir=logging_dir,
        kwargs_handlers=kwargs_handlers,
        dynamo_backend=dynamo_backend,
        deepspeed_plugin=deepspeed_plugin,
    )
    print("accelerator device:", accelerator.device)
    return accelerator


def prepare_dtype(args: argparse.Namespace):
    weight_dtype = torch.float32
    if args.mixed_precision == "fp16":
        weight_dtype = torch.float16
    elif args.mixed_precision == "bf16":
        weight_dtype = torch.bfloat16

    save_dtype = None
    if args.save_precision == "fp16":
        save_dtype = torch.float16
    elif args.save_precision == "bf16":
        save_dtype = torch.bfloat16
    elif args.save_precision == "float":
        save_dtype = torch.float32

    return weight_dtype, save_dtype


def _load_target_model(args: argparse.Namespace, weight_dtype, device="cpu", unet_use_linear_projection_in_v2=False):
    name_or_path = args.pretrained_model_name_or_path
    name_or_path = os.path.realpath(name_or_path) if os.path.islink(name_or_path) else name_or_path
    load_stable_diffusion_format = os.path.isfile(name_or_path)  # determine SD or Diffusers
    if load_stable_diffusion_format:
        logger.info(f"load StableDiffusion checkpoint: {name_or_path}")
        text_encoder, vae, unet = model_util.load_models_from_stable_diffusion_checkpoint(
            args.v2, name_or_path, device, unet_use_linear_projection_in_v2=unet_use_linear_projection_in_v2
        )
    else:
        # Diffusers model is loaded to CPU
        logger.info(f"load Diffusers pretrained models: {name_or_path}")
        try:
            pipe = StableDiffusionPipeline.from_pretrained(name_or_path, tokenizer=None, safety_checker=None)
        except EnvironmentError as ex:
            logger.error(
                f"model is not found as a file or in Hugging Face, perhaps file name is wrong? {name_or_path}"
            )
            raise ex
        text_encoder = pipe.text_encoder
        vae = pipe.vae
        unet = pipe.unet
        del pipe

        # Diffusers U-Net to original U-Net
        # TODO *.ckpt/*.safetensorsのv2と同じ形式にここで変換すると良さそう
        # logger.info(f"unet config: {unet.config}")
        original_unet = UNet2DConditionModel(
            unet.config.sample_size,
            unet.config.attention_head_dim,
            unet.config.cross_attention_dim,
            unet.config.use_linear_projection,
            unet.config.upcast_attention,
        )
        original_unet.load_state_dict(unet.state_dict())
        unet = original_unet
        logger.info("U-Net converted to original U-Net")

    # VAEを読み込む
    if args.vae is not None:
        vae = model_util.load_vae(args.vae, weight_dtype)
        logger.info("additional VAE loaded")

    return text_encoder, vae, unet, load_stable_diffusion_format


def load_target_model(args, weight_dtype, accelerator, unet_use_linear_projection_in_v2=False):
    for pi in range(accelerator.state.num_processes):
        if pi == accelerator.state.local_process_index:
            logger.info(f"loading model for process {accelerator.state.local_process_index}/{accelerator.state.num_processes}")

            text_encoder, vae, unet, load_stable_diffusion_format = _load_target_model(
                args,
                weight_dtype,
                accelerator.device if args.lowram else "cpu",
                unet_use_linear_projection_in_v2=unet_use_linear_projection_in_v2,
            )
            # work on low-ram device
            if args.lowram:
                text_encoder.to(accelerator.device)
                unet.to(accelerator.device)
                vae.to(accelerator.device)

            clean_memory_on_device(accelerator.device)
        accelerator.wait_for_everyone()
    return text_encoder, vae, unet, load_stable_diffusion_format


def patch_accelerator_for_fp16_training(accelerator):
    org_unscale_grads = accelerator.scaler._unscale_grads_

    def _unscale_grads_replacer(optimizer, inv_scale, found_inf, allow_fp16):
        return org_unscale_grads(optimizer, inv_scale, found_inf, True)

    accelerator.scaler._unscale_grads_ = _unscale_grads_replacer


def get_hidden_states(args: argparse.Namespace, input_ids, tokenizer, text_encoder, weight_dtype=None):
    # with no_token_padding, the length is not max length, return result immediately
    if input_ids.size()[-1] != tokenizer.model_max_length:
        return text_encoder(input_ids)[0]

    # input_ids: b,n,77
    b_size = input_ids.size()[0]
    input_ids = input_ids.reshape((-1, tokenizer.model_max_length))  # batch_size*3, 77

    if args.clip_skip is None:
        encoder_hidden_states = text_encoder(input_ids)[0]
    else:
        enc_out = text_encoder(input_ids, output_hidden_states=True, return_dict=True)
        encoder_hidden_states = enc_out["hidden_states"][-args.clip_skip]
        encoder_hidden_states = text_encoder.text_model.final_layer_norm(encoder_hidden_states)

    # bs*3, 77, 768 or 1024
    encoder_hidden_states = encoder_hidden_states.reshape((b_size, -1, encoder_hidden_states.shape[-1]))

    if args.max_token_length is not None:
        if args.v2:
            # v2: <BOS>...<EOS> <PAD> ... の三連を <BOS>...<EOS> <PAD> ... へ戻す　正直この実装でいいのかわからん
            states_list = [encoder_hidden_states[:, 0].unsqueeze(1)]  # <BOS>
            for i in range(1, args.max_token_length, tokenizer.model_max_length):
                chunk = encoder_hidden_states[:, i : i + tokenizer.model_max_length - 2]  # <BOS> の後から 最後の前まで
                if i > 0:
                    for j in range(len(chunk)):
                        if input_ids[j, 1] == tokenizer.eos_token:  # 空、つまり <BOS> <EOS> <PAD> ...のパターン
                            chunk[j, 0] = chunk[j, 1]  # 次の <PAD> の値をコピーする
                states_list.append(chunk)  # <BOS> の後から <EOS> の前まで
            states_list.append(encoder_hidden_states[:, -1].unsqueeze(1))  # <EOS> か <PAD> のどちらか
            encoder_hidden_states = torch.cat(states_list, dim=1)
        else:
            # v1: <BOS>...<EOS> の三連を <BOS>...<EOS> へ戻す
            states_list = [encoder_hidden_states[:, 0].unsqueeze(1)]  # <BOS>
            for i in range(1, args.max_token_length, tokenizer.model_max_length):
                states_list.append(
                    encoder_hidden_states[:, i : i + tokenizer.model_max_length - 2]
                )  # <BOS> の後から <EOS> の前まで
            states_list.append(encoder_hidden_states[:, -1].unsqueeze(1))  # <EOS>
            encoder_hidden_states = torch.cat(states_list, dim=1)

    if weight_dtype is not None:
        # this is required for additional network training
        encoder_hidden_states = encoder_hidden_states.to(weight_dtype)

    return encoder_hidden_states


def pool_workaround(
    text_encoder: CLIPTextModelWithProjection, last_hidden_state: torch.Tensor, input_ids: torch.Tensor, eos_token_id: int
):
    r"""
    workaround for CLIP's pooling bug: it returns the hidden states for the max token id as the pooled output
    instead of the hidden states for the EOS token
    If we use Textual Inversion, we need to use the hidden states for the EOS token as the pooled output

    Original code from CLIP's pooling function:

    \# text_embeds.shape = [batch_size, sequence_length, transformer.width]
    \# take features from the eot embedding (eot_token is the highest number in each sequence)
    \# casting to torch.int for onnx compatibility: argmax doesn't support int64 inputs with opset 14
    pooled_output = last_hidden_state[
        torch.arange(last_hidden_state.shape[0], device=last_hidden_state.device),
        input_ids.to(dtype=torch.int, device=last_hidden_state.device).argmax(dim=-1),
    ]
    """

    # input_ids: b*n,77
    # find index for EOS token

    # Following code is not working if one of the input_ids has multiple EOS tokens (very odd case)
    # eos_token_index = torch.where(input_ids == eos_token_id)[1]
    # eos_token_index = eos_token_index.to(device=last_hidden_state.device)

    # Create a mask where the EOS tokens are
    eos_token_mask = (input_ids == eos_token_id).int()

    # Use argmax to find the last index of the EOS token for each element in the batch
    eos_token_index = torch.argmax(eos_token_mask, dim=1)  # this will be 0 if there is no EOS token, it's fine
    eos_token_index = eos_token_index.to(device=last_hidden_state.device)

    # get hidden states for EOS token
    pooled_output = last_hidden_state[torch.arange(last_hidden_state.shape[0], device=last_hidden_state.device), eos_token_index]

    # apply projection: projection may be of different dtype than last_hidden_state
    pooled_output = text_encoder.text_projection(pooled_output.to(text_encoder.text_projection.weight.dtype))
    pooled_output = pooled_output.to(last_hidden_state.dtype)

    return pooled_output


def get_hidden_states_sdxl(
    max_token_length: int,
    input_ids1: torch.Tensor,
    input_ids2: torch.Tensor,
    tokenizer1: CLIPTokenizer,
    tokenizer2: CLIPTokenizer,
    text_encoder1: CLIPTextModel,
    text_encoder2: CLIPTextModelWithProjection,
    weight_dtype: Optional[str] = None,
    accelerator: Optional[Accelerator] = None,
):
    # input_ids: b,n,77 -> b*n, 77
    b_size = input_ids1.size()[0]
    input_ids1 = input_ids1.reshape((-1, tokenizer1.model_max_length))  # batch_size*n, 77
    input_ids2 = input_ids2.reshape((-1, tokenizer2.model_max_length))  # batch_size*n, 77

    # text_encoder1
    enc_out = text_encoder1(input_ids1, output_hidden_states=True, return_dict=True)
    hidden_states1 = enc_out["hidden_states"][11]

    # text_encoder2
    enc_out = text_encoder2(input_ids2, output_hidden_states=True, return_dict=True)
    hidden_states2 = enc_out["hidden_states"][-2]  # penuultimate layer

    # pool2 = enc_out["text_embeds"]
    unwrapped_text_encoder2 = text_encoder2 if accelerator is None else accelerator.unwrap_model(text_encoder2)
    pool2 = pool_workaround(unwrapped_text_encoder2, enc_out["last_hidden_state"], input_ids2, tokenizer2.eos_token_id)

    # b*n, 77, 768 or 1280 -> b, n*77, 768 or 1280
    n_size = 1 if max_token_length is None else max_token_length // 75
    hidden_states1 = hidden_states1.reshape((b_size, -1, hidden_states1.shape[-1]))
    hidden_states2 = hidden_states2.reshape((b_size, -1, hidden_states2.shape[-1]))

    if max_token_length is not None:
        # bs*3, 77, 768 or 1024
        # encoder1: <BOS>...<EOS> の三連を <BOS>...<EOS> へ戻す
        states_list = [hidden_states1[:, 0].unsqueeze(1)]  # <BOS>
        for i in range(1, max_token_length, tokenizer1.model_max_length):
            states_list.append(hidden_states1[:, i : i + tokenizer1.model_max_length - 2])  # <BOS> の後から <EOS> の前まで
        states_list.append(hidden_states1[:, -1].unsqueeze(1))  # <EOS>
        hidden_states1 = torch.cat(states_list, dim=1)

        # v2: <BOS>...<EOS> <PAD> ... の三連を <BOS>...<EOS> <PAD> ... へ戻す　正直この実装でいいのかわからん
        states_list = [hidden_states2[:, 0].unsqueeze(1)]  # <BOS>
        for i in range(1, max_token_length, tokenizer2.model_max_length):
            chunk = hidden_states2[:, i : i + tokenizer2.model_max_length - 2]  # <BOS> の後から 最後の前まで
            # this causes an error:
            # RuntimeError: one of the variables needed for gradient computation has been modified by an inplace operation
            # if i > 1:
            #     for j in range(len(chunk)):  # batch_size
            #         if input_ids2[n_index + j * n_size, 1] == tokenizer2.eos_token_id:  # 空、つまり <BOS> <EOS> <PAD> ...のパターン
            #             chunk[j, 0] = chunk[j, 1]  # 次の <PAD> の値をコピーする
            states_list.append(chunk)  # <BOS> の後から <EOS> の前まで
        states_list.append(hidden_states2[:, -1].unsqueeze(1))  # <EOS> か <PAD> のどちらか
        hidden_states2 = torch.cat(states_list, dim=1)

        # pool はnの最初のものを使う
        pool2 = pool2[::n_size]

    if weight_dtype is not None:
        # this is required for additional network training
        hidden_states1 = hidden_states1.to(weight_dtype)
        hidden_states2 = hidden_states2.to(weight_dtype)

    return hidden_states1, hidden_states2, pool2


def default_if_none(value, default):
    return default if value is None else value


def get_epoch_ckpt_name(args: argparse.Namespace, ext: str, epoch_no: int):
    model_name = default_if_none(args.output_name, DEFAULT_EPOCH_NAME)
    return EPOCH_FILE_NAME.format(model_name, epoch_no) + ext


def get_step_ckpt_name(args: argparse.Namespace, ext: str, step_no: int):
    model_name = default_if_none(args.output_name, DEFAULT_STEP_NAME)
    return STEP_FILE_NAME.format(model_name, step_no) + ext


def get_last_ckpt_name(args: argparse.Namespace, ext: str):
    model_name = default_if_none(args.output_name, DEFAULT_LAST_OUTPUT_NAME)
    return model_name + ext


def get_remove_epoch_no(args: argparse.Namespace, epoch_no: int):
    if args.save_last_n_epochs is None:
        return None

    remove_epoch_no = epoch_no - args.save_every_n_epochs * args.save_last_n_epochs
    if remove_epoch_no < 0:
        return None
    return remove_epoch_no


def get_remove_step_no(args: argparse.Namespace, step_no: int):
    if args.save_last_n_steps is None:
        return None

    # last_n_steps前のstep_noから、save_every_n_stepsの倍数のstep_noを計算して削除する
    # save_every_n_steps=10, save_last_n_steps=30の場合、50step目には30step分残し、10step目を削除する
    remove_step_no = step_no - args.save_last_n_steps - 1
    remove_step_no = remove_step_no - (remove_step_no % args.save_every_n_steps)
    if remove_step_no < 0:
        return None
    return remove_step_no


# epochとstepの保存、メタデータにepoch/stepが含まれ引数が同じになるため、統合している
# on_epoch_end: Trueならepoch終了時、Falseならstep経過時
def save_sd_model_on_epoch_end_or_stepwise(
    args: argparse.Namespace,
    on_epoch_end: bool,
    accelerator,
    src_path: str,
    save_stable_diffusion_format: bool,
    use_safetensors: bool,
    save_dtype: torch.dtype,
    epoch: int,
    num_train_epochs: int,
    global_step: int,
    text_encoder,
    unet,
    vae,
):
    def sd_saver(ckpt_file, epoch_no, global_step):
        sai_metadata = get_sai_model_spec(None, args, False, False, False, is_stable_diffusion_ckpt=True)
        model_util.save_stable_diffusion_checkpoint(
            args.v2, ckpt_file, text_encoder, unet, src_path, epoch_no, global_step, sai_metadata, save_dtype, vae
        )

    def diffusers_saver(out_dir):
        model_util.save_diffusers_checkpoint(
            args.v2, out_dir, text_encoder, unet, src_path, vae=vae, use_safetensors=use_safetensors
        )

    save_sd_model_on_epoch_end_or_stepwise_common(
        args,
        on_epoch_end,
        accelerator,
        save_stable_diffusion_format,
        use_safetensors,
        epoch,
        num_train_epochs,
        global_step,
        sd_saver,
        diffusers_saver,
    )


def save_sd_model_on_epoch_end_or_stepwise_common(
    args: argparse.Namespace,
    on_epoch_end: bool,
    accelerator,
    save_stable_diffusion_format: bool,
    use_safetensors: bool,
    epoch: int,
    num_train_epochs: int,
    global_step: int,
    sd_saver,
    diffusers_saver,
):
    if on_epoch_end:
        epoch_no = epoch + 1
        saving = epoch_no % args.save_every_n_epochs == 0 and epoch_no < num_train_epochs
        if not saving:
            return

        model_name = default_if_none(args.output_name, DEFAULT_EPOCH_NAME)
        remove_no = get_remove_epoch_no(args, epoch_no)
    else:
        # 保存するか否かは呼び出し側で判断済み

        model_name = default_if_none(args.output_name, DEFAULT_STEP_NAME)
        epoch_no = epoch  # 例: 最初のepochの途中で保存したら0になる、SDモデルに保存される
        remove_no = get_remove_step_no(args, global_step)

    os.makedirs(args.output_dir, exist_ok=True)
    if save_stable_diffusion_format:
        ext = ".safetensors" if use_safetensors else ".ckpt"

        if on_epoch_end:
            ckpt_name = get_epoch_ckpt_name(args, ext, epoch_no)
        else:
            ckpt_name = get_step_ckpt_name(args, ext, global_step)

        ckpt_file = os.path.join(args.output_dir, ckpt_name)
        logger.info(f"saving checkpoint: {ckpt_file}")
        sd_saver(ckpt_file, epoch_no, global_step)

        if args.huggingface_repo_id is not None:
            huggingface_util.upload(args, ckpt_file, "/" + ckpt_name)

        # remove older checkpoints
        if remove_no is not None:
            if on_epoch_end:
                remove_ckpt_name = get_epoch_ckpt_name(args, ext, remove_no)
            else:
                remove_ckpt_name = get_step_ckpt_name(args, ext, remove_no)

            remove_ckpt_file = os.path.join(args.output_dir, remove_ckpt_name)
            if os.path.exists(remove_ckpt_file):
                logger.info(f"removing old checkpoint: {remove_ckpt_file}")
                os.remove(remove_ckpt_file)

    else:
        if on_epoch_end:
            out_dir = os.path.join(args.output_dir, EPOCH_DIFFUSERS_DIR_NAME.format(model_name, epoch_no))
        else:
            out_dir = os.path.join(args.output_dir, STEP_DIFFUSERS_DIR_NAME.format(model_name, global_step))

        logger.info(f"saving model: {out_dir}")
        diffusers_saver(out_dir)

        if args.huggingface_repo_id is not None:
            huggingface_util.upload(args, out_dir, "/" + model_name)

        # remove older checkpoints
        if remove_no is not None:
            if on_epoch_end:
                remove_out_dir = os.path.join(args.output_dir, EPOCH_DIFFUSERS_DIR_NAME.format(model_name, remove_no))
            else:
                remove_out_dir = os.path.join(args.output_dir, STEP_DIFFUSERS_DIR_NAME.format(model_name, remove_no))

            if os.path.exists(remove_out_dir):
                logger.info(f"removing old model: {remove_out_dir}")
                shutil.rmtree(remove_out_dir)

    if args.save_state:
        if on_epoch_end:
            save_and_remove_state_on_epoch_end(args, accelerator, epoch_no)
        else:
            save_and_remove_state_stepwise(args, accelerator, global_step)


def save_and_remove_state_on_epoch_end(args: argparse.Namespace, accelerator, epoch_no):
    model_name = default_if_none(args.output_name, DEFAULT_EPOCH_NAME)

    logger.info(f"saving state at epoch {epoch_no}")
    os.makedirs(args.output_dir, exist_ok=True)

    state_dir = os.path.join(args.output_dir, EPOCH_STATE_NAME.format(model_name, epoch_no))
    accelerator.save_state(state_dir)
    if args.save_state_to_huggingface:
        logger.info("uploading state to huggingface.")
        huggingface_util.upload(args, state_dir, "/" + EPOCH_STATE_NAME.format(model_name, epoch_no))

    last_n_epochs = args.save_last_n_epochs_state if args.save_last_n_epochs_state else args.save_last_n_epochs
    if last_n_epochs is not None:
        remove_epoch_no = epoch_no - args.save_every_n_epochs * last_n_epochs
        state_dir_old = os.path.join(args.output_dir, EPOCH_STATE_NAME.format(model_name, remove_epoch_no))
        if os.path.exists(state_dir_old):
            logger.info(f"removing old state: {state_dir_old}")
            shutil.rmtree(state_dir_old)


def save_and_remove_state_stepwise(args: argparse.Namespace, accelerator, step_no):
    model_name = default_if_none(args.output_name, DEFAULT_STEP_NAME)

    logger.info(f"saving state at step {step_no}")
    os.makedirs(args.output_dir, exist_ok=True)

    state_dir = os.path.join(args.output_dir, STEP_STATE_NAME.format(model_name, step_no))
    accelerator.save_state(state_dir)
    if args.save_state_to_huggingface:
        logger.info("uploading state to huggingface.")
        huggingface_util.upload(args, state_dir, "/" + STEP_STATE_NAME.format(model_name, step_no))

    last_n_steps = args.save_last_n_steps_state if args.save_last_n_steps_state else args.save_last_n_steps
    if last_n_steps is not None:
        # calculate step_no to remove by finding the largest multiple of save_every_n_steps that is at least last_n_steps before current step_no
        remove_step_no = step_no - last_n_steps - 1
        remove_step_no = remove_step_no - (remove_step_no % args.save_every_n_steps)

        if remove_step_no > 0:
            state_dir_old = os.path.join(args.output_dir, STEP_STATE_NAME.format(model_name, remove_step_no))
            if os.path.exists(state_dir_old):
                logger.info(f"removing old state: {state_dir_old}")
                shutil.rmtree(state_dir_old)


def save_state_on_train_end(args: argparse.Namespace, accelerator):
    model_name = default_if_none(args.output_name, DEFAULT_LAST_OUTPUT_NAME)

    logger.info("saving last state.")
    os.makedirs(args.output_dir, exist_ok=True)

    state_dir = os.path.join(args.output_dir, LAST_STATE_NAME.format(model_name))
    accelerator.save_state(state_dir)

    if args.save_state_to_huggingface:
        logger.info("uploading last state to huggingface.")
        huggingface_util.upload(args, state_dir, "/" + LAST_STATE_NAME.format(model_name))


def save_sd_model_on_train_end(
    args: argparse.Namespace,
    src_path: str,
    save_stable_diffusion_format: bool,
    use_safetensors: bool,
    save_dtype: torch.dtype,
    epoch: int,
    global_step: int,
    text_encoder,
    unet,
    vae,
):
    def sd_saver(ckpt_file, epoch_no, global_step):
        sai_metadata = get_sai_model_spec(None, args, False, False, False, is_stable_diffusion_ckpt=True)
        model_util.save_stable_diffusion_checkpoint(
            args.v2, ckpt_file, text_encoder, unet, src_path, epoch_no, global_step, sai_metadata, save_dtype, vae
        )

    def diffusers_saver(out_dir):
        model_util.save_diffusers_checkpoint(
            args.v2, out_dir, text_encoder, unet, src_path, vae=vae, use_safetensors=use_safetensors
        )

    save_sd_model_on_train_end_common(
        args, save_stable_diffusion_format, use_safetensors, epoch, global_step, sd_saver, diffusers_saver
    )


def save_sd_model_on_train_end_common(
    args: argparse.Namespace,
    save_stable_diffusion_format: bool,
    use_safetensors: bool,
    epoch: int,
    global_step: int,
    sd_saver,
    diffusers_saver,
):
    model_name = default_if_none(args.output_name, DEFAULT_LAST_OUTPUT_NAME)

    if save_stable_diffusion_format:
        os.makedirs(args.output_dir, exist_ok=True)

        ckpt_name = model_name + (".safetensors" if use_safetensors else ".ckpt")
        ckpt_file = os.path.join(args.output_dir, ckpt_name)

        logger.info(f"save trained model as StableDiffusion checkpoint to {ckpt_file}")
        sd_saver(ckpt_file, epoch, global_step)

        if args.huggingface_repo_id is not None:
            huggingface_util.upload(args, ckpt_file, "/" + ckpt_name, force_sync_upload=True)
    else:
        out_dir = os.path.join(args.output_dir, model_name)
        os.makedirs(out_dir, exist_ok=True)

        logger.info(f"save trained model as Diffusers to {out_dir}")
        diffusers_saver(out_dir)

        if args.huggingface_repo_id is not None:
            huggingface_util.upload(args, out_dir, "/" + model_name, force_sync_upload=True)


def get_timesteps(min_timestep: int, max_timestep: int, b_size: int, device: torch.device) -> torch.Tensor:
    if min_timestep < max_timestep:
        timesteps = torch.randint(min_timestep, max_timestep, (b_size,), device="cpu")
    else:
        timesteps = torch.full((b_size,), max_timestep, device="cpu")
    timesteps = timesteps.long().to(device)
    return timesteps


def get_noise_noisy_latents_and_timesteps(
    args, noise_scheduler, latents: torch.FloatTensor
) -> Tuple[torch.FloatTensor, torch.FloatTensor, torch.IntTensor]:
    # Sample noise that we'll add to the latents
    noise = torch.randn_like(latents, device=latents.device)
    if args.noise_offset:
        if args.noise_offset_random_strength:
            noise_offset = torch.rand(1, device=latents.device) * args.noise_offset
        else:
            noise_offset = args.noise_offset
        noise = custom_train_functions.apply_noise_offset(latents, noise, noise_offset, args.adaptive_noise_scale)
    if args.multires_noise_iterations:
        noise = custom_train_functions.pyramid_noise_like(
            noise, latents.device, args.multires_noise_iterations, args.multires_noise_discount
        )

    # Sample a random timestep for each image
    b_size = latents.shape[0]
    min_timestep = 0 if args.min_timestep is None else args.min_timestep
    max_timestep = noise_scheduler.config.num_train_timesteps if args.max_timestep is None else args.max_timestep

    timesteps = get_timesteps(min_timestep, max_timestep, b_size, latents.device)

    # Add noise to the latents according to the noise magnitude at each timestep
    # (this is the forward diffusion process)
    if args.ip_noise_gamma:
        if args.ip_noise_gamma_random_strength:
            strength = torch.rand(1, device=latents.device) * args.ip_noise_gamma
        else:
            strength = args.ip_noise_gamma
        noisy_latents = noise_scheduler.add_noise(latents, noise + strength * torch.randn_like(latents), timesteps)
    else:
        noisy_latents = noise_scheduler.add_noise(latents, noise, timesteps)

    return noise, noisy_latents, timesteps


def get_huber_threshold_if_needed(args, timesteps: torch.Tensor, noise_scheduler) -> Optional[torch.Tensor]:
    if not (args.loss_type == "huber" or args.loss_type == "smooth_l1"):
        return None

    b_size = timesteps.shape[0]
    if args.huber_schedule == "exponential":
        alpha = -math.log(args.huber_c) / noise_scheduler.config.num_train_timesteps
        result = torch.exp(-alpha * timesteps) * args.huber_scale
    elif args.huber_schedule == "snr":
        if not hasattr(noise_scheduler, "alphas_cumprod"):
            raise NotImplementedError("Huber schedule 'snr' is not supported with the current model.")
        alphas_cumprod = torch.index_select(noise_scheduler.alphas_cumprod, 0, timesteps.cpu())
        sigmas = ((1.0 - alphas_cumprod) / alphas_cumprod) ** 0.5
        result = (1 - args.huber_c) / (1 + sigmas) ** 2 + args.huber_c
        result = result.to(timesteps.device)
    elif args.huber_schedule == "constant":
        result = torch.full((b_size,), args.huber_c * args.huber_scale, device=timesteps.device)
    else:
        raise NotImplementedError(f"Unknown Huber loss schedule {args.huber_schedule}!")

    return result


def conditional_loss(
    model_pred: torch.Tensor, target: torch.Tensor, loss_type: str, reduction: str, huber_c: Optional[torch.Tensor] = None
):
    """
    NOTE: if you're using the scheduled version, huber_c has to depend on the timesteps already
    """
    if loss_type == "l2":
        loss = torch.nn.functional.mse_loss(model_pred, target, reduction=reduction)
    elif loss_type == "l1":
        loss = torch.nn.functional.l1_loss(model_pred, target, reduction=reduction)
    elif loss_type == "huber":
        if huber_c is None:
            raise NotImplementedError("huber_c not implemented correctly")
        huber_c = huber_c.view(-1, 1, 1, 1)
        loss = 2 * huber_c * (torch.sqrt((model_pred - target) ** 2 + huber_c**2) - huber_c)
        if reduction == "mean":
            loss = torch.mean(loss)
        elif reduction == "sum":
            loss = torch.sum(loss)
    elif loss_type == "smooth_l1":
        if huber_c is None:
            raise NotImplementedError("huber_c not implemented correctly")
        huber_c = huber_c.view(-1, 1, 1, 1)
        loss = 2 * (torch.sqrt((model_pred - target) ** 2 + huber_c**2) - huber_c)
        if reduction == "mean":
            loss = torch.mean(loss)
        elif reduction == "sum":
            loss = torch.sum(loss)
    else:
        raise NotImplementedError(f"Unsupported Loss Type: {loss_type}")
    return loss


def append_lr_to_logs(logs, lr_scheduler, optimizer_type, including_unet=True):
    names = []
    if including_unet:
        names.append("unet")
    names.append("text_encoder1")
    names.append("text_encoder2")
    names.append("text_encoder3")  # SD3

    append_lr_to_logs_with_names(logs, lr_scheduler, optimizer_type, names)


def append_lr_to_logs_with_names(logs, lr_scheduler, optimizer_type, names):
    lrs = lr_scheduler.get_last_lr()

    for lr_index in range(len(lrs)):
        name = names[lr_index]
        logs["lr/" + name] = float(lrs[lr_index])

        if optimizer_type.lower().startswith("DAdapt".lower()) or optimizer_type.lower() == "Prodigy".lower():
            logs["lr/d*lr/" + name] = (
                lr_scheduler.optimizers[-1].param_groups[lr_index]["d"] * lr_scheduler.optimizers[-1].param_groups[lr_index]["lr"]
            )


# scheduler:
SCHEDULER_LINEAR_START = 0.00085
SCHEDULER_LINEAR_END = 0.0120
SCHEDULER_TIMESTEPS = 1000
SCHEDLER_SCHEDULE = "scaled_linear"


def get_my_scheduler(
    *,
    sample_sampler: str,
    v_parameterization: bool,
):
    sched_init_args = {}
    if sample_sampler == "ddim":
        scheduler_cls = DDIMScheduler
    elif sample_sampler == "ddpm":  # ddpmはおかしくなるのでoptionから外してある
        scheduler_cls = DDPMScheduler
    elif sample_sampler == "pndm":
        scheduler_cls = PNDMScheduler
    elif sample_sampler == "lms" or sample_sampler == "k_lms":
        scheduler_cls = LMSDiscreteScheduler
    elif sample_sampler == "euler" or sample_sampler == "k_euler":
        scheduler_cls = EulerDiscreteScheduler
    elif sample_sampler == "euler_a" or sample_sampler == "k_euler_a":
        scheduler_cls = EulerAncestralDiscreteScheduler
    elif sample_sampler == "dpmsolver" or sample_sampler == "dpmsolver++":
        scheduler_cls = DPMSolverMultistepScheduler
        sched_init_args["algorithm_type"] = sample_sampler
    elif sample_sampler == "dpmsingle":
        scheduler_cls = DPMSolverSinglestepScheduler
    elif sample_sampler == "heun":
        scheduler_cls = HeunDiscreteScheduler
    elif sample_sampler == "dpm_2" or sample_sampler == "k_dpm_2":
        scheduler_cls = KDPM2DiscreteScheduler
    elif sample_sampler == "dpm_2_a" or sample_sampler == "k_dpm_2_a":
        scheduler_cls = KDPM2AncestralDiscreteScheduler
    else:
        scheduler_cls = DDIMScheduler

    if v_parameterization:
        sched_init_args["prediction_type"] = "v_prediction"

    scheduler = scheduler_cls(
        num_train_timesteps=SCHEDULER_TIMESTEPS,
        beta_start=SCHEDULER_LINEAR_START,
        beta_end=SCHEDULER_LINEAR_END,
        beta_schedule=SCHEDLER_SCHEDULE,
        **sched_init_args,
    )

    # clip_sample=Trueにする
    if hasattr(scheduler.config, "clip_sample") and scheduler.config.clip_sample is False:
        # logger.info("set clip_sample to True")
        scheduler.config.clip_sample = True

    return scheduler


def sample_images(*args, **kwargs):
    return sample_images_common(StableDiffusionLongPromptWeightingPipeline, *args, **kwargs)


def line_to_prompt_dict(line: str) -> dict:
    # subset of gen_img_diffusers
    prompt_args = line.split(" --")
    prompt_dict = {}
    prompt_dict["prompt"] = prompt_args[0]

    for parg in prompt_args:
        try:
            m = re.match(r"w (\d+)", parg, re.IGNORECASE)
            if m:
                prompt_dict["width"] = int(m.group(1))
                continue

            m = re.match(r"h (\d+)", parg, re.IGNORECASE)
            if m:
                prompt_dict["height"] = int(m.group(1))
                continue

            m = re.match(r"d (\d+)", parg, re.IGNORECASE)
            if m:
                prompt_dict["seed"] = int(m.group(1))
                continue

            m = re.match(r"s (\d+)", parg, re.IGNORECASE)
            if m:  # steps
                prompt_dict["sample_steps"] = max(1, min(1000, int(m.group(1))))
                continue

            m = re.match(r"l ([\d\.]+)", parg, re.IGNORECASE)
            if m:  # scale
                prompt_dict["scale"] = float(m.group(1))
                continue

            m = re.match(r"n (.+)", parg, re.IGNORECASE)
            if m:  # negative prompt
                prompt_dict["negative_prompt"] = m.group(1)
                continue

            m = re.match(r"ss (.+)", parg, re.IGNORECASE)
            if m:
                prompt_dict["sample_sampler"] = m.group(1)
                continue

            m = re.match(r"cn (.+)", parg, re.IGNORECASE)
            if m:
                prompt_dict["controlnet_image"] = m.group(1)
                continue

        except ValueError as ex:
            logger.error(f"Exception in parsing / 解析エラー: {parg}")
            logger.error(ex)

    return prompt_dict


def load_prompts(prompt_file: str) -> List[Dict]:
    # read prompts
    if prompt_file.endswith(".txt"):
        with open(prompt_file, "r", encoding="utf-8") as f:
            lines = f.readlines()
        prompts = [line.strip() for line in lines if len(line.strip()) > 0 and line[0] != "#"]
    elif prompt_file.endswith(".toml"):
        with open(prompt_file, "r", encoding="utf-8") as f:
            data = toml.load(f)
        prompts = [dict(**data["prompt"], **subset) for subset in data["prompt"]["subset"]]
    elif prompt_file.endswith(".json"):
        with open(prompt_file, "r", encoding="utf-8") as f:
            prompts = json.load(f)

    # preprocess prompts
    for i in range(len(prompts)):
        prompt_dict = prompts[i]
        if isinstance(prompt_dict, str):
            from library.train_util import line_to_prompt_dict

            prompt_dict = line_to_prompt_dict(prompt_dict)
            prompts[i] = prompt_dict
        assert isinstance(prompt_dict, dict)

        # Adds an enumerator to the dict based on prompt position. Used later to name image files. Also cleanup of extra data in original prompt dict.
        prompt_dict["enum"] = i
        prompt_dict.pop("subset", None)

    return prompts


def sample_images_common(
    pipe_class,
    accelerator: Accelerator,
    args: argparse.Namespace,
    epoch: int,
    steps: int,
    device,
    vae,
    tokenizer,
    text_encoder,
    unet,
    prompt_replacement=None,
    controlnet=None,
):
    """
    StableDiffusionLongPromptWeightingPipelineの改造版を使うようにしたので、clip skipおよびプロンプトの重みづけに対応した
    TODO Use strategies here
    """

    if steps == 0:
        if not args.sample_at_first:
            return
    else:
        if args.sample_every_n_steps is None and args.sample_every_n_epochs is None:
            return
        if args.sample_every_n_epochs is not None:
            # sample_every_n_steps は無視する
            if epoch is None or epoch % args.sample_every_n_epochs != 0:
                return
        else:
            if steps % args.sample_every_n_steps != 0 or epoch is not None:  # steps is not divisible or end of epoch
                return

    logger.info(f"generating sample images at step: {steps}")
    if not os.path.isfile(args.sample_prompts):
        logger.error(f"No prompt file: {args.sample_prompts}")
        return

    distributed_state = PartialState()  # for multi gpu distributed inference. this is a singleton, so it's safe to use it here

    org_vae_device = vae.device  # CPUにいるはず
    vae.to(distributed_state.device)  # distributed_state.device is same as accelerator.device

    # unwrap unet and text_encoder(s)
    unet = accelerator.unwrap_model(unet)
    if isinstance(text_encoder, (list, tuple)):
        text_encoder = [accelerator.unwrap_model(te) for te in text_encoder]
    else:
        text_encoder = accelerator.unwrap_model(text_encoder)

    # read prompts
    if args.sample_prompts.endswith(".txt"):
        with open(args.sample_prompts, "r", encoding="utf-8") as f:
            lines = f.readlines()
        prompts = [line.strip() for line in lines if len(line.strip()) > 0 and line[0] != "#"]
    elif args.sample_prompts.endswith(".toml"):
        with open(args.sample_prompts, "r", encoding="utf-8") as f:
            data = toml.load(f)
        prompts = [dict(**data["prompt"], **subset) for subset in data["prompt"]["subset"]]
    elif args.sample_prompts.endswith(".json"):
        with open(args.sample_prompts, "r", encoding="utf-8") as f:
            prompts = json.load(f)

    default_scheduler = get_my_scheduler(sample_sampler=args.sample_sampler, v_parameterization=args.v_parameterization)

    pipeline = pipe_class(
        text_encoder=text_encoder,
        vae=vae,
        unet=unet,
        tokenizer=tokenizer,
        scheduler=default_scheduler,
        safety_checker=None,
        feature_extractor=None,
        requires_safety_checker=False,
        clip_skip=args.clip_skip,
    )
    pipeline.to(distributed_state.device)
    save_dir = args.output_dir + "/sample"
    os.makedirs(save_dir, exist_ok=True)

    # preprocess prompts
    for i in range(len(prompts)):
        prompt_dict = prompts[i]
        if isinstance(prompt_dict, str):
            prompt_dict = line_to_prompt_dict(prompt_dict)
            prompts[i] = prompt_dict
        assert isinstance(prompt_dict, dict)

        # Adds an enumerator to the dict based on prompt position. Used later to name image files. Also cleanup of extra data in original prompt dict.
        prompt_dict["enum"] = i
        prompt_dict.pop("subset", None)

    # save random state to restore later
    rng_state = torch.get_rng_state()
    cuda_rng_state = None
    try:
        cuda_rng_state = torch.cuda.get_rng_state() if torch.cuda.is_available() else None
    except Exception:
        pass

    if distributed_state.num_processes <= 1:
        # If only one device is available, just use the original prompt list. We don't need to care about the distribution of prompts.
        with torch.no_grad():
            for prompt_dict in prompts:
                sample_image_inference(
                    accelerator, args, pipeline, save_dir, prompt_dict, epoch, steps, prompt_replacement, controlnet=controlnet
                )
    else:
        # Creating list with N elements, where each element is a list of prompt_dicts, and N is the number of processes available (number of devices available)
        # prompt_dicts are assigned to lists based on order of processes, to attempt to time the image creation time to match enum order. Probably only works when steps and sampler are identical.
        per_process_prompts = []  # list of lists
        for i in range(distributed_state.num_processes):
            per_process_prompts.append(prompts[i :: distributed_state.num_processes])

        with torch.no_grad():
            with distributed_state.split_between_processes(per_process_prompts) as prompt_dict_lists:
                for prompt_dict in prompt_dict_lists[0]:
                    sample_image_inference(
                        accelerator, args, pipeline, save_dir, prompt_dict, epoch, steps, prompt_replacement, controlnet=controlnet
                    )

    # clear pipeline and cache to reduce vram usage
    del pipeline

    torch.set_rng_state(rng_state)
    if torch.cuda.is_available() and cuda_rng_state is not None:
        torch.cuda.set_rng_state(cuda_rng_state)
    vae.to(org_vae_device)

    clean_memory_on_device(accelerator.device)


def sample_image_inference(
    accelerator: Accelerator,
    args: argparse.Namespace,
    pipeline: Union[StableDiffusionLongPromptWeightingPipeline, SdxlStableDiffusionLongPromptWeightingPipeline],
    save_dir,
    prompt_dict,
    epoch,
    steps,
    prompt_replacement,
    controlnet=None,
):
    assert isinstance(prompt_dict, dict)
    negative_prompt = prompt_dict.get("negative_prompt")
    sample_steps = prompt_dict.get("sample_steps", 30)
    width = prompt_dict.get("width", 512)
    height = prompt_dict.get("height", 512)
    scale = prompt_dict.get("scale", 7.5)
    seed = prompt_dict.get("seed")
    controlnet_image = prompt_dict.get("controlnet_image")
    prompt: str = prompt_dict.get("prompt", "")
    sampler_name: str = prompt_dict.get("sample_sampler", args.sample_sampler)

    if prompt_replacement is not None:
        prompt = prompt.replace(prompt_replacement[0], prompt_replacement[1])
        if negative_prompt is not None:
            negative_prompt = negative_prompt.replace(prompt_replacement[0], prompt_replacement[1])

    if seed is not None:
        torch.manual_seed(seed)
        if torch.cuda.is_available():
            torch.cuda.manual_seed(seed)
    else:
        # True random sample image generation
        torch.seed()
        if torch.cuda.is_available():
            torch.cuda.seed()

    scheduler = get_my_scheduler(
        sample_sampler=sampler_name,
        v_parameterization=args.v_parameterization,
    )
    pipeline.scheduler = scheduler

    if controlnet_image is not None:
        controlnet_image = Image.open(controlnet_image).convert("RGB")
        controlnet_image = controlnet_image.resize((width, height), Image.LANCZOS)

    height = max(64, height - height % 8)  # round to divisible by 8
    width = max(64, width - width % 8)  # round to divisible by 8
    logger.info(f"prompt: {prompt}")
    logger.info(f"negative_prompt: {negative_prompt}")
    logger.info(f"height: {height} width: {width} sample_steps: {sample_steps} scale: {scale} sample_sampler: {sampler_name}{f' seed: {seed}' if seed is not None else ''}")

    with accelerator.autocast():
        latents = pipeline(
            prompt=prompt,
            height=height,
            width=width,
            num_inference_steps=sample_steps,
            guidance_scale=scale,
            negative_prompt=negative_prompt,
            controlnet=controlnet,
            controlnet_image=controlnet_image,
        )

    if torch.cuda.is_available():
        with torch.cuda.device(torch.cuda.current_device()):
            torch.cuda.empty_cache()

    image = pipeline.latents_to_image(latents)[0]

    # adding accelerator.wait_for_everyone() here should sync up and ensure that sample images are saved in the same order as the original prompt list
    # but adding 'enum' to the filename should be enough

    ts_str = time.strftime("%Y%m%d%H%M%S", time.localtime())
    if steps == 0:
        num_suffix = "000000"  # or you could use "initial" if you prefer
    else:
        num_suffix = f"e{epoch:06d}" if epoch is not None else f"{steps:06d}"
        
    seed_suffix = "" if seed is None else f"_{seed}"
    i: int = prompt_dict["enum"]
    img_filename = f"{'' if args.output_name is None else args.output_name + '_'}{num_suffix}_{i:02d}_{ts_str}{seed_suffix}.png"
    image.save(os.path.join(save_dir, img_filename))

    # send images to wandb if enabled
    if "wandb" in [tracker.name for tracker in accelerator.trackers]:
        wandb_tracker = accelerator.get_tracker("wandb")

        import wandb

        # not to commit images to avoid inconsistency between training and logging steps
        wandb_tracker.log({f"sample_{i}": wandb.Image(image, caption=prompt)}, commit=False)  # positive prompt as a caption


def init_trackers(accelerator: Accelerator, args: argparse.Namespace, default_tracker_name: str):
    """
    Initialize experiment trackers with tracker specific behaviors
    """
    if accelerator.is_main_process:
        init_kwargs = {}
        if args.wandb_run_name:
            init_kwargs["wandb"] = {"name": args.wandb_run_name}
        if args.log_tracker_config is not None:
            init_kwargs = toml.load(args.log_tracker_config)
        accelerator.init_trackers(
            default_tracker_name if args.log_tracker_name is None else args.log_tracker_name,
            config=get_sanitized_config_or_none(args),
            init_kwargs=init_kwargs,
        )

        if "wandb" in [tracker.name for tracker in accelerator.trackers]:
            import wandb

            wandb_tracker = accelerator.get_tracker("wandb", unwrap=True)

            # Define specific metrics to handle validation and epochs "steps"
            wandb_tracker.define_metric("epoch", hidden=True)
            wandb_tracker.define_metric("val_step", hidden=True)

            wandb_tracker.define_metric("global_step", hidden=True)


# endregion


# region 前処理用


class ImageLoadingDataset(torch.utils.data.Dataset):
    def __init__(self, image_paths):
        self.images = image_paths

    def __len__(self):
        return len(self.images)

    def __getitem__(self, idx):
        img_path = self.images[idx]

        try:
            image = Image.open(img_path).convert("RGB")
            # convert to tensor temporarily so dataloader will accept it
            tensor_pil = transforms.functional.pil_to_tensor(image)
        except Exception as e:
            logger.error(f"Could not load image path: {img_path}, error: {e}")
            return None

        return (tensor_pil, img_path)


# endregion


# collate_fn用 epoch,stepはmultiprocessing.Value
class collator_class:
    def __init__(self, epoch, step, dataset):
        self.current_epoch = epoch
        self.current_step = step
        self.dataset = dataset  # not used if worker_info is not None, in case of multiprocessing

    def __call__(self, examples):
        worker_info = torch.utils.data.get_worker_info()
        # worker_info is None in the main process
        if worker_info is not None:
            dataset = worker_info.dataset
        else:
            dataset = self.dataset

        # set epoch and step
        dataset.set_current_epoch(self.current_epoch.value)
        dataset.set_current_step(self.current_step.value)
        return examples[0]


class LossRecorder:
    def __init__(self):
        self.loss_list: List[float] = []
        self.loss_total: float = 0.0

    def add(self, *, epoch: int, step: int, loss: float) -> None:
        if epoch == 0:
            self.loss_list.append(loss)
        else:
            while len(self.loss_list) <= step:
                self.loss_list.append(0.0)
            self.loss_total -= self.loss_list[step]
            self.loss_list[step] = loss
        self.loss_total += loss

    @property
    def moving_average(self) -> float:
        losses = len(self.loss_list)
        if losses == 0:
            return 0
        return self.loss_total / losses

class Bitstream:
    """
    A stream of bits with methods for easy handling.
    """

    def __init__(self, bitstream: bytes) -> None:
        self.bitstream: int = int.from_bytes(bitstream, "little")
        self.shift: int = 0

    def get_bits(self, length: int = 1) -> int:
        bitmask = 2**length - 1
        bits = (self.bitstream >> self.shift) & bitmask
        self.shift += length
        return bits

def get_jxl_metadata_from_bytesio(input):
    """
    Return an `Image` object for a given img file content - no external
    dependencies except the os and struct builtin modules

    Args:
        input (io.IOBase): io object support read & seek
        size (int): size of buffer in byte
        file_path (str): path to an image file

    Returns:
        Image: (path, type, file_size, width, height)
    """
    height = -1
    width = -1
    data = input.read(512)

    is_jxlc_isobmff = data.startswith(b"\x00\x00\x00\x0cJXL \x0d\x0a\x87\x0a")
    is_jxl_naked = data.startswith(b"\xff\x0a")
    if is_jxlc_isobmff or is_jxl_naked:
        if is_jxlc_isobmff:
            # Reject files missing required boxes. These two boxes are required to be at
            # the start and contain no values, so we can manually check there presence.
            # Signature box. (Redundant as has already been checked.)
            # File Type box.
            if data[12:32] != b"\x00\x00\x00\x14ftypjxl \x00\x00\x00\x00jxl ":
                raise ValueError("Invalid file type box.")

            container_pointer = 32
            while container_pointer < len(data):
                box_start = container_pointer
                lbox = int.from_bytes(data[box_start : box_start + 4])
                xlbox = None
                if 1 < lbox <= 8:
                    raise ValueError(f"Invalid LBox at byte {box_start}.")
                if lbox == 1:
                    xlbox = int.from_bytes(data[box_start + 8 : box_start + 16])
                    if xlbox <= 16:
                        raise ValueError(f"Invalid XLBox at byte {box_start}.")
                if xlbox:
                    header_length = 16
                    box_length = xlbox
                else:
                    header_length = 8
                    if lbox == 0:
                        box_length = len(data) - box_start
                    else:
                        box_length = lbox
                box_type = data[box_start + 4 : box_start + 8]
                if box_type == b"jxlc" or box_type == b"jxlp":
                    data = data[box_start + header_length : box_start + box_length]
                    if box_type == b"jxlp":
                        # Should be the first fragment
                        if int.from_bytes(data[0:4]) != 0:
                            raise ValueError("Missing codestream box")
                        data = data[4:]  # skip the fragment index
                    break
                container_pointer += box_length
            else:
                raise ValueError("Missing codestream box")

        # Convert codestream to int within an object to get some handy methods.
        codestream = Bitstream(data)

        # Skip signature
        codestream.shift += 16

        # SizeHeader
        div8 = codestream.get_bits(1)
        if div8:
            height = 8 * (1 + codestream.get_bits(5))
        else:
            distribution = codestream.get_bits(2)
            match distribution:
                case 0:
                    height = 1 + codestream.get_bits(9)
                case 1:
                    height = 1 + codestream.get_bits(13)
                case 2:
                    height = 1 + codestream.get_bits(18)
                case 3:
                    height = 1 + codestream.get_bits(30)
        ratio = codestream.get_bits(3)
        if div8 and not ratio:
            width = 8 * (1 + codestream.get_bits(5))
        elif not ratio:
            distribution = codestream.get_bits(2)
            match distribution:
                case 0:
                    width = 1 + codestream.get_bits(9)
                case 1:
                    width = 1 + codestream.get_bits(13)
                case 2:
                    width = 1 + codestream.get_bits(18)
                case 3:
                    width = 1 + codestream.get_bits(30)
        else:
            match ratio:
                case 1:
                    width = height
                case 2:
                    width = (height * 12) // 10
                case 3:
                    width = (height * 4) // 3
                case 4:
                    width = (height * 3) // 2
                case 5:
                    width = (height * 16) // 9
                case 6:
                    width = (height * 5) // 4
                case 7:
                    width = (height * 2) // 1
    else:
        return (0,0)

    return (width, height)<|MERGE_RESOLUTION|>--- conflicted
+++ resolved
@@ -12,22 +12,8 @@
 import re
 import shutil
 import time
-<<<<<<< HEAD
-from typing import (
-    Any,
-    Callable,
-    Dict,
-    List,
-    NamedTuple,
-    Optional,
-    Sequence,
-    Tuple,
-    Union
-)
-=======
 import typing
 from typing import Any, Callable, Dict, List, NamedTuple, Optional, Sequence, Tuple, Union
->>>>>>> 75933d70
 from accelerate import Accelerator, InitProcessGroupKwargs, DistributedDataParallelKwargs, PartialState
 import glob
 import math
