# cond_imageをU-Netのforwardで渡すバージョンのControlNet-LLLite検証用学習コード
# training code for ControlNet-LLLite with passing cond_image to U-Net's forward

import argparse
import json
import math
import os
import random
import time
from multiprocessing import Value
from types import SimpleNamespace
import toml

from tqdm import tqdm

import torch
from library.device_utils import init_ipex, clean_memory_on_device

init_ipex()

from torch.nn.parallel import DistributedDataParallel as DDP
from accelerate.utils import set_seed
import accelerate
from diffusers import DDPMScheduler, ControlNetModel
from safetensors.torch import load_file
from library import (
    deepspeed_utils,
    sai_model_spec,
    sdxl_model_util,
    sdxl_original_unet,
    sdxl_train_util,
    strategy_base,
    strategy_sd,
    strategy_sdxl,
)

import library.model_util as model_util
import library.train_util as train_util
import library.config_util as config_util
from library.config_util import (
    ConfigSanitizer,
    BlueprintGenerator,
)
import library.huggingface_util as huggingface_util
import library.custom_train_functions as custom_train_functions
from library.custom_train_functions import (
    add_v_prediction_like_loss,
    apply_snr_weight,
    prepare_scheduler_for_custom_training,
    pyramid_noise_like,
    apply_noise_offset,
    scale_v_prediction_loss_like_noise_prediction,
    apply_debiased_estimation,
)
import networks.control_net_lllite_for_train as control_net_lllite_for_train
from library.utils import setup_logging, add_logging_arguments

setup_logging()
import logging

logger = logging.getLogger(__name__)


# TODO 他のスクリプトと共通化する
def generate_step_logs(args: argparse.Namespace, current_loss, avr_loss, lr_scheduler):
    logs = {
        "loss/current": current_loss,
        "loss/average": avr_loss,
        "lr": lr_scheduler.get_last_lr()[0],
    }

    if args.optimizer_type.lower().startswith("DAdapt".lower()):
        logs["lr/d*lr"] = lr_scheduler.optimizers[-1].param_groups[0]["d"] * lr_scheduler.optimizers[-1].param_groups[0]["lr"]

    return logs


def train(args):
    train_util.verify_training_args(args)
    train_util.prepare_dataset_args(args, True)
    sdxl_train_util.verify_sdxl_training_args(args)
    setup_logging(args, reset=True)

    cache_latents = args.cache_latents
    use_user_config = args.dataset_config is not None

    if args.seed is None:
        args.seed = random.randint(0, 2**32)
    set_seed(args.seed)

    tokenize_strategy = strategy_sdxl.SdxlTokenizeStrategy(args.max_token_length, args.tokenizer_cache_dir)
    strategy_base.TokenizeStrategy.set_strategy(tokenize_strategy)

    # prepare caching strategy: this must be set before preparing dataset. because dataset may use this strategy for initialization.
    latents_caching_strategy = strategy_sd.SdSdxlLatentsCachingStrategy(
        False, args.cache_latents_to_disk, args.vae_batch_size, args.skip_cache_check
    )
    strategy_base.LatentsCachingStrategy.set_strategy(latents_caching_strategy)

    # データセットを準備する
    blueprint_generator = BlueprintGenerator(ConfigSanitizer(False, False, True, True))
    if use_user_config:
        logger.info(f"Load dataset config from {args.dataset_config}")
        user_config = config_util.load_user_config(args.dataset_config)
        ignored = ["train_data_dir", "conditioning_data_dir"]
        if any(getattr(args, attr) is not None for attr in ignored):
            logger.warning(
                "ignore following options because config file is found: {0} / 設定ファイルが利用されるため以下のオプションは無視されます: {0}".format(
                    ", ".join(ignored)
                )
            )
    else:
        user_config = {
            "datasets": [
                {
                    "subsets": config_util.generate_controlnet_subsets_config_by_subdirs(
                        args.train_data_dir,
                        args.conditioning_data_dir,
                        args.caption_extension,
                    )
                }
            ]
        }

    blueprint = blueprint_generator.generate(user_config, args)
<<<<<<< HEAD
    train_dataset_group = config_util.generate_dataset_group_by_blueprint(blueprint.dataset_group)
=======
    train_dataset_group, val_dataset_group = config_util.generate_dataset_group_by_blueprint(blueprint.dataset_group)
>>>>>>> 894037f2

    current_epoch = Value("i", 0)
    current_step = Value("i", 0)
    ds_for_collator = train_dataset_group if args.max_data_loader_n_workers == 0 else None
    collator = train_util.collator_class(current_epoch, current_step, ds_for_collator)

    train_dataset_group.verify_bucket_reso_steps(32)

    if args.debug_dataset:
        train_util.debug_dataset(train_dataset_group)
        return
    if len(train_dataset_group) == 0:
        logger.error(
            "No data found. Please verify arguments (train_data_dir must be the parent of folders with images) / 画像がありません。引数指定を確認してください（train_data_dirには画像があるフォルダではなく、画像があるフォルダの親フォルダを指定する必要があります）"
        )
        return

    if cache_latents:
        assert (
            train_dataset_group.is_latent_cacheable()
        ), "when caching latents, either color_aug or random_crop cannot be used / latentをキャッシュするときはcolor_augとrandom_cropは使えません"
    else:
        logger.warning(
            "WARNING: random_crop is not supported yet for ControlNet training / ControlNetの学習ではrandom_cropはまだサポートされていません"
        )

    if args.cache_text_encoder_outputs:
        assert (
            train_dataset_group.is_text_encoder_output_cacheable()
        ), "when caching Text Encoder output, either caption_dropout_rate, shuffle_caption, token_warmup_step or caption_tag_dropout_rate cannot be used / Text Encoderの出力をキャッシュするときはcaption_dropout_rate, shuffle_caption, token_warmup_step, caption_tag_dropout_rateは使えません"

    # acceleratorを準備する
    logger.info("prepare accelerator")
    accelerator = train_util.prepare_accelerator(args)
    is_main_process = accelerator.is_main_process

    # mixed precisionに対応した型を用意しておき適宜castする
    weight_dtype, save_dtype = train_util.prepare_dtype(args)
    vae_dtype = torch.float32 if args.no_half_vae else weight_dtype

    # モデルを読み込む
    (
        load_stable_diffusion_format,
        text_encoder1,
        text_encoder2,
        vae,
        unet,
        logit_scale,
        ckpt_info,
    ) = sdxl_train_util.load_target_model(args, accelerator, sdxl_model_util.MODEL_VERSION_SDXL_BASE_V1_0, weight_dtype)

    # 学習を準備する
    if cache_latents:
        vae.to(accelerator.device, dtype=vae_dtype)
        vae.requires_grad_(False)
        vae.eval()

        train_dataset_group.new_cache_latents(vae, accelerator)

        vae.to("cpu")
        clean_memory_on_device(accelerator.device)

        accelerator.wait_for_everyone()

    text_encoding_strategy = strategy_sdxl.SdxlTextEncodingStrategy()
    strategy_base.TextEncodingStrategy.set_strategy(text_encoding_strategy)

    # TextEncoderの出力をキャッシュする
    if args.cache_text_encoder_outputs:
        # Text Encodes are eval and no grad
        text_encoder_output_caching_strategy = strategy_sdxl.SdxlTextEncoderOutputsCachingStrategy(
            args.cache_text_encoder_outputs_to_disk, None, False
        )
        strategy_base.TextEncoderOutputsCachingStrategy.set_strategy(text_encoder_output_caching_strategy)

        text_encoder1.to(accelerator.device)
        text_encoder2.to(accelerator.device)
        with accelerator.autocast():
            train_dataset_group.new_cache_text_encoder_outputs([text_encoder1, text_encoder2], accelerator)

        accelerator.wait_for_everyone()

    # prepare ControlNet-LLLite
    control_net_lllite_for_train.replace_unet_linear_and_conv2d()

    if args.network_weights is not None:
        accelerator.print(f"initialize U-Net with ControlNet-LLLite")
        with accelerate.init_empty_weights():
            unet_lllite = control_net_lllite_for_train.SdxlUNet2DConditionModelControlNetLLLite()
        unet_lllite.to(accelerator.device, dtype=weight_dtype)

        unet_sd = unet.state_dict()
        info = unet_lllite.load_lllite_weights(args.network_weights, unet_sd)
        accelerator.print(f"load ControlNet-LLLite weights from {args.network_weights}: {info}")
    else:
        # cosumes large memory, so send to GPU before creating the LLLite model
        accelerator.print("sending U-Net to GPU")
        unet.to(accelerator.device, dtype=weight_dtype)
        unet_sd = unet.state_dict()

        # init LLLite weights
        accelerator.print(f"initialize U-Net with ControlNet-LLLite")

        if args.lowram:
            with accelerate.init_on_device(accelerator.device):
                unet_lllite = control_net_lllite_for_train.SdxlUNet2DConditionModelControlNetLLLite()
        else:
            unet_lllite = control_net_lllite_for_train.SdxlUNet2DConditionModelControlNetLLLite()
        unet_lllite.to(weight_dtype)

        info = unet_lllite.load_lllite_weights(None, unet_sd)
        accelerator.print(f"init U-Net with ControlNet-LLLite weights: {info}")
    del unet_sd, unet

    unet: control_net_lllite_for_train.SdxlUNet2DConditionModelControlNetLLLite = unet_lllite
    del unet_lllite

    unet.apply_lllite(args.cond_emb_dim, args.network_dim, args.network_dropout)

    # モデルに xformers とか memory efficient attention を組み込む
    train_util.replace_unet_modules(unet, args.mem_eff_attn, args.xformers, args.sdpa)

    if args.gradient_checkpointing:
        unet.enable_gradient_checkpointing()

    # 学習に必要なクラスを準備する
    accelerator.print("prepare optimizer, data loader etc.")

    trainable_params = list(unet.prepare_params())
    logger.info(f"trainable params count: {len(trainable_params)}")
    logger.info(f"number of trainable parameters: {sum(p.numel() for p in trainable_params if p.requires_grad)}")

    _, _, optimizer = train_util.get_optimizer(args, trainable_params)

    # prepare dataloader
    # strategies are set here because they cannot be referenced in another process. Copy them with the dataset
    # some strategies can be None
    train_dataset_group.set_current_strategies()

    # DataLoaderのプロセス数：0 は persistent_workers が使えないので注意
    n_workers = min(args.max_data_loader_n_workers, os.cpu_count())  # cpu_count or max_data_loader_n_workers

    train_dataloader = torch.utils.data.DataLoader(
        train_dataset_group,
        batch_size=1,
        shuffle=True,
        collate_fn=collator,
        num_workers=n_workers,
        persistent_workers=args.persistent_data_loader_workers,
    )

    # 学習ステップ数を計算する
    if args.max_train_epochs is not None:
        args.max_train_steps = args.max_train_epochs * math.ceil(
            len(train_dataloader) / accelerator.num_processes / args.gradient_accumulation_steps
        )
        accelerator.print(
            f"override steps. steps for {args.max_train_epochs} epochs is / 指定エポックまでのステップ数: {args.max_train_steps}"
        )

    # データセット側にも学習ステップを送信
    train_dataset_group.set_max_train_steps(args.max_train_steps)

    # lr schedulerを用意する
    lr_scheduler = train_util.get_scheduler_fix(args, optimizer, accelerator.num_processes)

    # 実験的機能：勾配も含めたfp16/bf16学習を行う　モデル全体をfp16/bf16にする
    # if args.full_fp16:
    #     assert (
    #         args.mixed_precision == "fp16"
    #     ), "full_fp16 requires mixed precision='fp16' / full_fp16を使う場合はmixed_precision='fp16'を指定してください。"
    #     accelerator.print("enable full fp16 training.")
    #     unet.to(weight_dtype)
    # elif args.full_bf16:
    #     assert (
    #         args.mixed_precision == "bf16"
    #     ), "full_bf16 requires mixed precision='bf16' / full_bf16を使う場合はmixed_precision='bf16'を指定してください。"
    #     accelerator.print("enable full bf16 training.")
    #     unet.to(weight_dtype)

    unet.to(weight_dtype)

    # acceleratorがなんかよろしくやってくれるらしい
    unet, optimizer, train_dataloader, lr_scheduler = accelerator.prepare(unet, optimizer, train_dataloader, lr_scheduler)

    if isinstance(unet, DDP):
        unet._set_static_graph()  # avoid error for multiple use of the parameter

    if args.gradient_checkpointing:
        unet.train()  # according to TI example in Diffusers, train is required -> これオリジナルのU-Netしたので本当は外せる
    else:
        unet.eval()

    # TextEncoderの出力をキャッシュするときにはCPUへ移動する
    if args.cache_text_encoder_outputs:
        # move Text Encoders for sampling images. Text Encoder doesn't work on CPU with fp16
        text_encoder1.to("cpu", dtype=torch.float32)
        text_encoder2.to("cpu", dtype=torch.float32)
        clean_memory_on_device(accelerator.device)
    else:
        # make sure Text Encoders are on GPU
        text_encoder1.to(accelerator.device)
        text_encoder2.to(accelerator.device)

    if not cache_latents:
        vae.requires_grad_(False)
        vae.eval()
        vae.to(accelerator.device, dtype=vae_dtype)

    # 実験的機能：勾配も含めたfp16学習を行う　PyTorchにパッチを当ててfp16でのgrad scaleを有効にする
    if args.full_fp16:
        train_util.patch_accelerator_for_fp16_training(accelerator)

    # resumeする
    train_util.resume_from_local_or_hf_if_specified(accelerator, args)

    # epoch数を計算する
    num_update_steps_per_epoch = math.ceil(len(train_dataloader) / args.gradient_accumulation_steps)
    num_train_epochs = math.ceil(args.max_train_steps / num_update_steps_per_epoch)
    if (args.save_n_epoch_ratio is not None) and (args.save_n_epoch_ratio > 0):
        args.save_every_n_epochs = math.floor(num_train_epochs / args.save_n_epoch_ratio) or 1

    # 学習する
    # TODO: find a way to handle total batch size when there are multiple datasets
    accelerator.print("running training / 学習開始")
    accelerator.print(f"  num train images * repeats / 学習画像の数×繰り返し回数: {train_dataset_group.num_train_images}")
    accelerator.print(f"  num reg images / 正則化画像の数: {train_dataset_group.num_reg_images}")
    accelerator.print(f"  num batches per epoch / 1epochのバッチ数: {len(train_dataloader)}")
    accelerator.print(f"  num epochs / epoch数: {num_train_epochs}")
    accelerator.print(
        f"  batch size per device / バッチサイズ: {', '.join([str(d.batch_size) for d in train_dataset_group.datasets])}"
    )
    # logger.info(f"  total train batch size (with parallel & distributed & accumulation) / 総バッチサイズ（並列学習、勾配合計含む）: {total_batch_size}")
    accelerator.print(f"  gradient accumulation steps / 勾配を合計するステップ数 = {args.gradient_accumulation_steps}")
    accelerator.print(f"  total optimization steps / 学習ステップ数: {args.max_train_steps}")

    progress_bar = tqdm(range(args.max_train_steps), smoothing=0, disable=not accelerator.is_local_main_process, desc="steps")
    global_step = 0

    noise_scheduler = DDPMScheduler(
        beta_start=0.00085, beta_end=0.012, beta_schedule="scaled_linear", num_train_timesteps=1000, clip_sample=False
    )
    prepare_scheduler_for_custom_training(noise_scheduler, accelerator.device)
    if args.zero_terminal_snr:
        custom_train_functions.fix_noise_scheduler_betas_for_zero_terminal_snr(noise_scheduler)

    if accelerator.is_main_process:
        init_kwargs = {}
        if args.wandb_run_name:
            init_kwargs["wandb"] = {"name": args.wandb_run_name}
        if args.log_tracker_config is not None:
            init_kwargs = toml.load(args.log_tracker_config)
        accelerator.init_trackers(
            "lllite_control_net_train" if args.log_tracker_name is None else args.log_tracker_name,
            config=train_util.get_sanitized_config_or_none(args),
            init_kwargs=init_kwargs,
        )

    loss_recorder = train_util.LossRecorder()
    del train_dataset_group

    # function for saving/removing
    def save_model(
        ckpt_name,
        unwrapped_nw: control_net_lllite_for_train.SdxlUNet2DConditionModelControlNetLLLite,
        steps,
        epoch_no,
        force_sync_upload=False,
    ):
        os.makedirs(args.output_dir, exist_ok=True)
        ckpt_file = os.path.join(args.output_dir, ckpt_name)

        accelerator.print(f"\nsaving checkpoint: {ckpt_file}")
        sai_metadata = train_util.get_sai_model_spec(None, args, True, True, False)
        sai_metadata["modelspec.architecture"] = sai_model_spec.ARCH_SD_XL_V1_BASE + "/control-net-lllite"

        unwrapped_nw.save_lllite_weights(ckpt_file, save_dtype, sai_metadata)
        if args.huggingface_repo_id is not None:
            huggingface_util.upload(args, ckpt_file, "/" + ckpt_name, force_sync_upload=force_sync_upload)

    def remove_model(old_ckpt_name):
        old_ckpt_file = os.path.join(args.output_dir, old_ckpt_name)
        if os.path.exists(old_ckpt_file):
            accelerator.print(f"removing old checkpoint: {old_ckpt_file}")
            os.remove(old_ckpt_file)

    # training loop
    for epoch in range(num_train_epochs):
        accelerator.print(f"\nepoch {epoch+1}/{num_train_epochs}")
        current_epoch.value = epoch + 1

        for step, batch in enumerate(train_dataloader):
            current_step.value = global_step
            with accelerator.accumulate(unet):
                with torch.no_grad():
                    if "latents" in batch and batch["latents"] is not None:
                        latents = batch["latents"].to(accelerator.device).to(dtype=weight_dtype)
                    else:
                        # latentに変換
                        latents = vae.encode(batch["images"].to(dtype=vae_dtype)).latent_dist.sample().to(dtype=weight_dtype)

                        # NaNが含まれていれば警告を表示し0に置き換える
                        if torch.any(torch.isnan(latents)):
                            accelerator.print("NaN found in latents, replacing with zeros")
                            latents = torch.nan_to_num(latents, 0, out=latents)
                    latents = latents * sdxl_model_util.VAE_SCALE_FACTOR

                text_encoder_outputs_list = batch.get("text_encoder_outputs_list", None)
                if text_encoder_outputs_list is not None:
                    # Text Encoder outputs are cached
                    encoder_hidden_states1, encoder_hidden_states2, pool2 = text_encoder_outputs_list
                    encoder_hidden_states1 = encoder_hidden_states1.to(accelerator.device, dtype=weight_dtype)
                    encoder_hidden_states2 = encoder_hidden_states2.to(accelerator.device, dtype=weight_dtype)
                    pool2 = pool2.to(accelerator.device, dtype=weight_dtype)
                else:
                    input_ids1, input_ids2 = batch["input_ids_list"]
                    with torch.no_grad():
                        input_ids1 = input_ids1.to(accelerator.device)
                        input_ids2 = input_ids2.to(accelerator.device)
                        encoder_hidden_states1, encoder_hidden_states2, pool2 = text_encoding_strategy.encode_tokens(
                            tokenize_strategy, [text_encoder1, text_encoder2], [input_ids1, input_ids2]
                        )
                        if args.full_fp16:
                            encoder_hidden_states1 = encoder_hidden_states1.to(weight_dtype)
                            encoder_hidden_states2 = encoder_hidden_states2.to(weight_dtype)
                            pool2 = pool2.to(weight_dtype)

                # get size embeddings
                orig_size = batch["original_sizes_hw"]
                crop_size = batch["crop_top_lefts"]
                target_size = batch["target_sizes_hw"]
                embs = sdxl_train_util.get_size_embeddings(orig_size, crop_size, target_size, accelerator.device).to(weight_dtype)

                # concat embeddings
                vector_embedding = torch.cat([pool2, embs], dim=1).to(weight_dtype)
                text_embedding = torch.cat([encoder_hidden_states1, encoder_hidden_states2], dim=2).to(weight_dtype)

                # Sample noise, sample a random timestep for each image, and add noise to the latents,
                # with noise offset and/or multires noise if specified
                noise, noisy_latents, timesteps = train_util.get_noise_noisy_latents_and_timesteps(args, noise_scheduler, latents)

                noisy_latents = noisy_latents.to(weight_dtype)  # TODO check why noisy_latents is not weight_dtype

                controlnet_image = batch["conditioning_images"].to(dtype=weight_dtype)

                with accelerator.autocast():
                    # conditioning imageをControlNetに渡す / pass conditioning image to ControlNet
                    # 内部でcond_embに変換される / it will be converted to cond_emb inside

                    # それらの値を使いつつ、U-Netでノイズを予測する / predict noise with U-Net using those values
                    noise_pred = unet(noisy_latents, timesteps, text_embedding, vector_embedding, controlnet_image)

                if args.v_parameterization:
                    # v-parameterization training
                    target = noise_scheduler.get_velocity(latents, noise, timesteps)
                else:
                    target = noise

                huber_c = train_util.get_huber_threshold_if_needed(args, timesteps, noise_scheduler)
                loss = train_util.conditional_loss(noise_pred.float(), target.float(), args.loss_type, "none", huber_c)
                loss = loss.mean([1, 2, 3])

                loss_weights = batch["loss_weights"]  # 各sampleごとのweight
                loss = loss * loss_weights

                if args.min_snr_gamma:
                    loss = apply_snr_weight(loss, timesteps, noise_scheduler, args.min_snr_gamma, args.v_parameterization)
                if args.scale_v_pred_loss_like_noise_pred:
                    loss = scale_v_prediction_loss_like_noise_prediction(loss, timesteps, noise_scheduler)
                if args.v_pred_like_loss:
                    loss = add_v_prediction_like_loss(loss, timesteps, noise_scheduler, args.v_pred_like_loss)
                if args.debiased_estimation_loss:
                    loss = apply_debiased_estimation(loss, timesteps, noise_scheduler, args.v_parameterization)

                loss = loss.mean()  # 平均なのでbatch_sizeで割る必要なし

                accelerator.backward(loss)
                if accelerator.sync_gradients and args.max_grad_norm != 0.0:
                    params_to_clip = accelerator.unwrap_model(unet).get_trainable_params()
                    accelerator.clip_grad_norm_(params_to_clip, args.max_grad_norm)

                optimizer.step()
                lr_scheduler.step()
                optimizer.zero_grad(set_to_none=True)

            # Checks if the accelerator has performed an optimization step behind the scenes
            if accelerator.sync_gradients:
                progress_bar.update(1)
                global_step += 1

                # sdxl_train_util.sample_images(accelerator, args, None, global_step, accelerator.device, vae, tokenizer, text_encoder, unet)

                # 指定ステップごとにモデルを保存
                if args.save_every_n_steps is not None and global_step % args.save_every_n_steps == 0:
                    accelerator.wait_for_everyone()
                    if accelerator.is_main_process:
                        ckpt_name = train_util.get_step_ckpt_name(args, "." + args.save_model_as, global_step)
                        save_model(ckpt_name, accelerator.unwrap_model(unet), global_step, epoch)

                        if args.save_state:
                            train_util.save_and_remove_state_stepwise(args, accelerator, global_step)

                        remove_step_no = train_util.get_remove_step_no(args, global_step)
                        if remove_step_no is not None:
                            remove_ckpt_name = train_util.get_step_ckpt_name(args, "." + args.save_model_as, remove_step_no)
                            remove_model(remove_ckpt_name)

            current_loss = loss.detach().item()
            loss_recorder.add(epoch=epoch, step=step, loss=current_loss)
            avr_loss: float = loss_recorder.moving_average
            logs = {"avr_loss": avr_loss}  # , "lr": lr_scheduler.get_last_lr()[0]}
            progress_bar.set_postfix(**logs)

            if len(accelerator.trackers) > 0:
                logs = generate_step_logs(args, current_loss, avr_loss, lr_scheduler)
                accelerator.log(logs, step=global_step)

            if global_step >= args.max_train_steps:
                break

        if len(accelerator.trackers) > 0:
            logs = {"loss/epoch": loss_recorder.moving_average}
            accelerator.log(logs, step=epoch + 1)

        accelerator.wait_for_everyone()

        # 指定エポックごとにモデルを保存
        if args.save_every_n_epochs is not None:
            saving = (epoch + 1) % args.save_every_n_epochs == 0 and (epoch + 1) < num_train_epochs
            if is_main_process and saving:
                ckpt_name = train_util.get_epoch_ckpt_name(args, "." + args.save_model_as, epoch + 1)
                save_model(ckpt_name, accelerator.unwrap_model(unet), global_step, epoch + 1)

                remove_epoch_no = train_util.get_remove_epoch_no(args, epoch + 1)
                if remove_epoch_no is not None:
                    remove_ckpt_name = train_util.get_epoch_ckpt_name(args, "." + args.save_model_as, remove_epoch_no)
                    remove_model(remove_ckpt_name)

                if args.save_state:
                    train_util.save_and_remove_state_on_epoch_end(args, accelerator, epoch + 1)

        # self.sample_images(accelerator, args, epoch + 1, global_step, accelerator.device, vae, tokenizer, text_encoder, unet)

        # end of epoch

    if is_main_process:
        unet = accelerator.unwrap_model(unet)

    accelerator.end_training()

    if is_main_process and (args.save_state or args.save_state_on_train_end):
        train_util.save_state_on_train_end(args, accelerator)

    if is_main_process:
        ckpt_name = train_util.get_last_ckpt_name(args, "." + args.save_model_as)
        save_model(ckpt_name, unet, global_step, num_train_epochs, force_sync_upload=True)

        logger.info("model saved.")


def setup_parser() -> argparse.ArgumentParser:
    parser = argparse.ArgumentParser()

    add_logging_arguments(parser)
    train_util.add_sd_models_arguments(parser)
    train_util.add_dataset_arguments(parser, False, True, True)
    train_util.add_training_arguments(parser, False)
    deepspeed_utils.add_deepspeed_arguments(parser)
    train_util.add_optimizer_arguments(parser)
    config_util.add_config_arguments(parser)
    custom_train_functions.add_custom_train_arguments(parser)
    sdxl_train_util.add_sdxl_training_arguments(parser)

    parser.add_argument(
        "--save_model_as",
        type=str,
        default="safetensors",
        choices=[None, "ckpt", "pt", "safetensors"],
        help="format to save the model (default is .safetensors) / モデル保存時の形式（デフォルトはsafetensors）",
    )
    parser.add_argument(
        "--cond_emb_dim", type=int, default=None, help="conditioning embedding dimension / 条件付け埋め込みの次元数"
    )
    parser.add_argument(
        "--network_weights", type=str, default=None, help="pretrained weights for network / 学習するネットワークの初期重み"
    )
    parser.add_argument("--network_dim", type=int, default=None, help="network dimensions (rank) / モジュールの次元数")
    parser.add_argument(
        "--network_dropout",
        type=float,
        default=None,
        help="Drops neurons out of training every step (0 or None is default behavior (no dropout), 1 would drop all neurons) / 訓練時に毎ステップでニューロンをdropする（0またはNoneはdropoutなし、1は全ニューロンをdropout）",
    )
    parser.add_argument(
        "--conditioning_data_dir",
        type=str,
        default=None,
        help="conditioning data directory / 条件付けデータのディレクトリ",
    )
    parser.add_argument(
        "--no_half_vae",
        action="store_true",
        help="do not use fp16/bf16 VAE in mixed precision (use float VAE) / mixed precisionでも fp16/bf16 VAEを使わずfloat VAEを使う",
    )
    return parser


if __name__ == "__main__":
    # sdxl_original_unet.USE_REENTRANT = False

    parser = setup_parser()

    args = parser.parse_args()
    train_util.verify_command_line_training_args(args)
    args = train_util.read_config_from_file(args, parser)

    train(args)<|MERGE_RESOLUTION|>--- conflicted
+++ resolved
@@ -123,11 +123,7 @@
         }
 
     blueprint = blueprint_generator.generate(user_config, args)
-<<<<<<< HEAD
-    train_dataset_group = config_util.generate_dataset_group_by_blueprint(blueprint.dataset_group)
-=======
     train_dataset_group, val_dataset_group = config_util.generate_dataset_group_by_blueprint(blueprint.dataset_group)
->>>>>>> 894037f2
 
     current_epoch = Value("i", 0)
     current_step = Value("i", 0)
