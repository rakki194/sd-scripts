--- conflicted
+++ resolved
@@ -91,16 +91,10 @@
             }
 
         blueprint = blueprint_generator.generate(user_config, args)
-<<<<<<< HEAD
-        train_dataset_group = config_util.generate_dataset_group_by_blueprint(blueprint.dataset_group)
-    else:
-        train_dataset_group = train_util.load_arbitrary_dataset(args)
-=======
         train_dataset_group, val_dataset_group = config_util.generate_dataset_group_by_blueprint(blueprint.dataset_group)
     else:
         train_dataset_group = train_util.load_arbitrary_dataset(args)
         val_dataset_group = None
->>>>>>> 894037f2
 
     current_epoch = Value("i", 0)
     current_step = Value("i", 0)
