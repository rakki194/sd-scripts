--- conflicted
+++ resolved
@@ -89,16 +89,10 @@
             }
 
         blueprint = blueprint_generator.generate(user_config, args)
-<<<<<<< HEAD
-        train_dataset_group = config_util.generate_dataset_group_by_blueprint(blueprint.dataset_group)
-    else:
-        train_dataset_group = train_util.load_arbitrary_dataset(args)
-=======
         train_dataset_group, val_dataset_group = config_util.generate_dataset_group_by_blueprint(blueprint.dataset_group)
     else:
         train_dataset_group = train_util.load_arbitrary_dataset(args)
         val_dataset_group = None
->>>>>>> 894037f2
 
     current_epoch = Value("i", 0)
     current_step = Value("i", 0)
@@ -377,13 +371,7 @@
 
                 # Sample noise, sample a random timestep for each image, and add noise to the latents,
                 # with noise offset and/or multires noise if specified
-<<<<<<< HEAD
-                noise, noisy_latents, timesteps, huber_c = train_util.get_noise_noisy_latents_and_timesteps(
-                    args, noise_scheduler, latents
-                )
-=======
                 noise, noisy_latents, timesteps = train_util.get_noise_noisy_latents_and_timesteps(args, noise_scheduler, latents)
->>>>>>> 894037f2
 
                 # Predict the noise residual
                 with accelerator.autocast():
@@ -395,14 +383,8 @@
                 else:
                     target = noise
 
-<<<<<<< HEAD
-                loss = train_util.conditional_loss(
-                    noise_pred.float(), target.float(), reduction="none", loss_type=args.loss_type, huber_c=huber_c
-                )
-=======
                 huber_c = train_util.get_huber_threshold_if_needed(args, timesteps, noise_scheduler)
                 loss = train_util.conditional_loss(noise_pred.float(), target.float(), args.loss_type, "none", huber_c)
->>>>>>> 894037f2
                 if args.masked_loss or ("alpha_masks" in batch and batch["alpha_masks"] is not None):
                     loss = apply_masked_loss(loss, batch)
                 loss = loss.mean([1, 2, 3])
